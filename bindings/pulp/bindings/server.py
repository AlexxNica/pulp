import base64
import locale
import logging
import os
import urllib
try:
    import oauth2 as oauth
except ImportError:
    # python-oauth2 isn't available on RHEL 5.
    oauth = None

from types import NoneType
from M2Crypto import SSL, httpslib

from pulp.bindings import exceptions
from pulp.bindings.responses import Response, Task
from pulp.common.compat import json
from pulp.common.util import ensure_utf_8, encode_unicode


DEFAULT_CA_PATH = '/etc/pki/tls/certs/'


class PulpConnection(object):
    """
    Stub for invoking methods against the Pulp server. By default, the
    constructor will assemble the necessary server component configured with
    the values provided. Instead of this behavior, the server_wrapper
    parameter can be used to pass in another mechanism to make the actual
    call to the server. The likely use of this is a duck-typed mock object
    for unit testing purposes.
    """

    def __init__(self,
                 host,
                 port=443,
                 path_prefix='/pulp/api',
                 timeout=120,
                 logger=None,
                 api_responses_logger=None,
                 username=None,
                 password=None,
                 oauth_key=None,
                 oauth_secret=None,
                 oauth_user='admin',
                 cert_filename=None,
                 server_wrapper=None,
                 verify_ssl=True,
                 ca_path=DEFAULT_CA_PATH):

        self.host = host
        self.port = port
        self.path_prefix = path_prefix
        self.timeout = timeout

        self.log = logger or logging.getLogger(__name__)
        self.api_responses_logger = api_responses_logger

        # Credentials
        self.username = username
        self.password = password
        self.cert_filename = cert_filename
        self.oauth_key = oauth_key
        self.oauth_secret = oauth_secret
        self.oauth_user = oauth_user

        # Locale
        default_locale = locale.getdefaultlocale()[0]
        if default_locale:
            default_locale = default_locale.lower().replace('_', '-')
        else:
            default_locale = 'en-us'

        # Headers
        self.headers = {'Accept': 'application/json',
                        'Accept-Language': default_locale,
                        'Content-Type': 'application/json'}

        # Server Wrapper
        if server_wrapper:
            self.server_wrapper = server_wrapper
        else:
            self.server_wrapper = HTTPSServerWrapper(self)

        # SSL validation settings
        self.verify_ssl = verify_ssl
        self.ca_path = ca_path

    def DELETE(self, path, body=None):
        return self._request('DELETE', path, body=body)

    def GET(self, path, queries=()):
        return self._request('GET', path, queries)

    def HEAD(self, path):
        return self._request('HEAD', path)

    def POST(self, path, body=None, ensure_encoding=True):
        return self._request('POST', path, body=body, ensure_encoding=ensure_encoding)

    def PUT(self, path, body, ensure_encoding=True):
        return self._request('PUT', path, body=body, ensure_encoding=ensure_encoding)

    # protected request utilities ---------------------------------------------

    def _request(self, method, path, queries=(), body=None, ensure_encoding=True):
        """
        make a HTTP request to the pulp server and return the response

        :param method:  name of an HTTP method such as GET, POST, PUT, HEAD
                        or DELETE
        :type  method:  basestring

        :param path:    URL for this request
        :type  path:    basestring

        :param queries: mapping object or a sequence of 2-element tuples,
                        in either case representing key-value pairs to be used
                        as query parameters on the URL.
        :type  queries: mapping object or sequence of 2-element tuples

        :param body:    Data structure that will be JSON serialized and send as
                        the request's body.
        :type  body:    Anything that is JSON-serializable.

        :param ensure_encoding: toggle proper string encoding for the body
        :type ensure_encoding: bool

        :return:    Response object
        :rtype:     pulp.bindings.responses.Response

        :raises:    ConnectionException or one of the RequestExceptions
                    (depending on response codes) in case of unsuccessful
                    request
        """
        url = self._build_url(path, queries)
        if ensure_encoding:
            body = self._process_body(body)
        if not isinstance(body, (NoneType, basestring)):
            body = json.dumps(body)
        self.log.debug('sending %s request to %s' % (method, url))

        response_code, response_body = self.server_wrapper.request(method, url, body)

        if self.api_responses_logger:
            self.api_responses_logger.info('%s request to %s with parameters %s' % (method, url, body))
            self.api_responses_logger.info("Response status : %s \n" % response_code)
            self.api_responses_logger.info("Response body :\n %s\n" % json.dumps(response_body, indent=2))

        if response_code >= 300:
            self._handle_exceptions(response_code, response_body)
        elif response_code == 200 or response_code == 201:
            body = response_body
        elif response_code == 202:
            if isinstance(response_body, list):
                body = [Task(t) for t in response_body]
            else:
                body = Task(response_body)

        return Response(response_code, body)

    def _process_body(self, body):
        """
        Process the request body, ensuring the proper encoding.
        @param body: request body to process
        @return: properly encoded request body
        """
        if isinstance(body, (list, set, tuple)):
            return [self._process_body(b) for b in body]
        elif isinstance(body, dict):
            return dict((self._process_body(k), self._process_body(v)) for k, v in body.items())
        return ensure_utf_8(body)

    def _handle_exceptions(self, response_code, response_body):

        code_class_mappings = {400 : exceptions.BadRequestException,
                               401 : exceptions.PermissionsException,
                               404 : exceptions.NotFoundException,
                               409 : exceptions.ConflictException}

        if response_code not in code_class_mappings:

            # Apache errors are simply strings as compared to Pulp's dicts,
            # so differentiate based on that so we don't get a parse error

            if isinstance(response_body, basestring):
                raise exceptions.ApacheServerException(response_body)
            else:
                raise exceptions.PulpServerException(response_body)

        else:
            raise code_class_mappings[response_code](response_body)

    def _build_url(self, path, queries=()):
        """
        Takes a relative path and query parameters, combines them with the
        base path, and returns the result. Handles utf-8 encoding as necessary.

        :param path:    relative path for this request, relative to
                        self.base_prefix. NOTE: if this parameter starts with a
                        leading '/', this method will strip it and treat it as
                        relative. That is not a standards-compliant way to
                        combine path segments, so be aware.
        :type  path:    basestring

        :param queries: mapping object or a sequence of 2-element tuples,
                        in either case representing key-value pairs to be used
                        as query parameters on the URL.
        :type  queries: mapping object or sequence of 2-element tuples

        :return:    path that is a composite of self.path_prefix, path, and
                    queries. May be relative or absolute depending on the nature
                    of self.path_prefix
        """
        # build the request url from the path and queries dict or tuple
        if not path.startswith(self.path_prefix):
            if path.startswith('/'):
                path = path[1:]
            path = '/'.join((self.path_prefix, path))
            # Check if path is ascii and uses appropriate characters,
            # else convert to binary or unicode as necessary.
        try:
            path = urllib.quote(str(path))
        except UnicodeEncodeError:
            path = urllib.quote(path.encode('utf-8'))
        except UnicodeDecodeError:
            path = urllib.quote(path.decode('utf-8'))
        queries = urllib.urlencode(queries)
        if queries:
            path = '?'.join((path, queries))
        return path


# -- wrapper classes ----------------------------------------------------------

class HTTPSServerWrapper(object):
    """
    Used by the PulpConnection class to make an invocation against the server.
    This abstraction is used to simplify mocking. In this implementation, the
    intricacies (read: ugliness) of invoking and getting the response from
    the HTTPConnection class are hidden in favor of a simpler API to mock.
    """

    def __init__(self, pulp_connection):
        """
        :param pulp_connection: A pulp connection object.
        :type pulp_connection: PulpConnection
        """
        self.pulp_connection = pulp_connection

    def request(self, method, url, body):
        """
        Make the request against the Pulp server, returning a tuple of (status_code, respose_body).

        :param method: The HTTP method to be used for the request (GET, POST, etc.)
        :type  method: str
        :param url:    The Pulp URL to make the request against
        :type  url:    str
        :param body:   The body to pass with the request
        :type  body:   str
        :return:       A 2-tuple of the status_code and response_body. status_code is the HTTP
                       status code (200, 404, etc.). If the server's response is valid json,
                       it will be parsed and response_body will be a dictionary. If not, it will be
                       returned as a string.
        :rtype:        tuple
        """
        headers = dict(self.pulp_connection.headers)  # copy so we don't affect the calling method

        # Create a new connection each time since HTTPSConnection has problems
        # reusing a connection for multiple calls (lame).
        ssl_context = SSL.Context('sslv3')
<<<<<<< HEAD
        if self.pulp_connection.verify_ssl:
            ssl_context.set_verify(SSL.verify_peer, 1)
=======
        if self.pulp_connection.validate_ssl_ca:
            ssl_context.set_verify(SSL.verify_peer, depth=100)
>>>>>>> 2062c685
            # We need to stat the ca_path to see if it exists (error if it doesn't), and if so
            # whether it is a file or a directory. m2crypto has different directives depending on
            # which type it is.
            if os.path.isfile(self.pulp_connection.ca_path):
                ssl_context.load_verify_locations(cafile=self.pulp_connection.ca_path)
            elif os.path.isdir(self.pulp_connection.ca_path):
                ssl_context.load_verify_locations(capath=self.pulp_connection.ca_path)
            else:
                # If it's not a file and it's not a directory, it's not a valid setting
                raise exceptions.MissingCAPathException(self.pulp_connection.ca_path)
        ssl_context.set_session_timeout(self.pulp_connection.timeout)

        if self.pulp_connection.username and self.pulp_connection.password:
            raw = ':'.join((self.pulp_connection.username, self.pulp_connection.password))
            encoded = base64.encodestring(raw)[:-1]
            headers['Authorization'] = 'Basic ' + encoded
        elif self.pulp_connection.cert_filename:
            ssl_context.load_cert(self.pulp_connection.cert_filename)

        # oauth configuration. This block is only True if oauth is not None, so it won't run on RHEL
        # 5.
        if self.pulp_connection.oauth_key and self.pulp_connection.oauth_secret and oauth:
            oauth_consumer = oauth.Consumer(
                self.pulp_connection.oauth_key,
                self.pulp_connection.oauth_secret)
            oauth_request = oauth.Request.from_consumer_and_token(
                oauth_consumer,
                http_method=method,
                http_url='https://%s:%d%s' % (self.pulp_connection.host, self.pulp_connection.port, url))
            oauth_request.sign_request(oauth.SignatureMethod_HMAC_SHA1(), oauth_consumer, None)
            oauth_header = oauth_request.to_header()
            # unicode header values causes m2crypto to do odd things.
            for k, v in oauth_header.items():
                oauth_header[k] = encode_unicode(v)
            headers.update(oauth_header)
            headers['pulp-user'] = self.pulp_connection.oauth_user

        connection = httpslib.HTTPSConnection(
            self.pulp_connection.host, self.pulp_connection.port, ssl_context=ssl_context)

        try:
            # Request against the server
            connection.request(method, url, body=body, headers=headers)
            response = connection.getresponse()
        except SSL.SSLError, err:
            # Translate stale login certificate to an auth exception
            if 'sslv3 alert certificate expired' == str(err):
                raise exceptions.ClientCertificateExpiredException(
                    self.pulp_connection.cert_filename)
            elif 'certificate verify failed' in str(err):
                raise exceptions.CertificateVerificationException()
            else:
                raise exceptions.ConnectionException(None, str(err), None)

        # Attempt to deserialize the body (should pass unless the server is busted)
        response_body = response.read()

        try:
            response_body = json.loads(response_body)
        except:
            pass
        return response.status, response_body<|MERGE_RESOLUTION|>--- conflicted
+++ resolved
@@ -269,13 +269,8 @@
         # Create a new connection each time since HTTPSConnection has problems
         # reusing a connection for multiple calls (lame).
         ssl_context = SSL.Context('sslv3')
-<<<<<<< HEAD
         if self.pulp_connection.verify_ssl:
-            ssl_context.set_verify(SSL.verify_peer, 1)
-=======
-        if self.pulp_connection.validate_ssl_ca:
             ssl_context.set_verify(SSL.verify_peer, depth=100)
->>>>>>> 2062c685
             # We need to stat the ca_path to see if it exists (error if it doesn't), and if so
             # whether it is a file or a directory. m2crypto has different directives depending on
             # which type it is.
