%{!?python_sitelib: %global python_sitelib %(%{__python} -c "from distutils.sysconfig import get_python_lib; print(get_python_lib())")}
%{!?python_sitearch: %global python_sitearch %(%{__python} -c "from distutils.sysconfig import get_python_lib; print(get_python_lib(1))")}

%if 0%{?rhel} == 5
%define pulp_admin 0
%define pulp_client_oauth 0
%define pulp_server 0
%else
%define pulp_admin 1
%define pulp_client_oauth 1
%define pulp_server 1
%endif

%if %{pulp_server}
#SELinux
%define selinux_variants mls strict targeted
%define selinux_policyver %(sed -e 's,.*selinux-policy-\\([^/]*\\)/.*,\\1,' /usr/share/selinux/devel/policyhelp 2> /dev/null)
%define moduletype apps
%endif

# Determine whether we should target Upstart or systemd for this build
%if 0%{?rhel} >= 7 || 0%{?fedora} >= 15
%define pulp_systemd 1
%else
%define pulp_systemd 0
%endif

# Required gofer version
%global gofer_version 2.5


# ---- Pulp Platform -----------------------------------------------------------

Name: pulp
Version: 2.6.2
<<<<<<< HEAD
Release: 0.1.alpha%{?dist}
=======
Release: 1%{?dist}
>>>>>>> 37a42f78
Summary: An application for managing software content
Group: Development/Languages
License: GPLv2
URL: https://fedorahosted.org/pulp/
Source0: https://github.com/%{name}/%{name}/archive/%{name}-%{version}.tar.gz
BuildRoot: %{_tmppath}/%{name}-%{version}-%{release}-root-%(%{__id_u} -n)
BuildArch: noarch
BuildRequires: python2-devel
BuildRequires: python-setuptools
# do not include either of these on rhel 5
%if 0%{?rhel} == 6
BuildRequires: python-sphinx10 >= 1.0.8
%endif
%if 0%{?rhel} >= 7 || 0%{?fedora} >= 19
BuildRequires: python-sphinx >= 1.0.8
%endif
BuildRequires: rpm-python

%description
Pulp provides replication, access, and accounting for software repositories.

%prep
%setup -q

%build
for directory in agent bindings client_consumer client_lib common devel
do
    pushd $directory
    %{__python} setup.py build
    popd
done

# pulp-admin build block
%if %{pulp_admin}
pushd client_admin
%{__python} setup.py build
popd
%endif # End pulp-admin build block

%if %{pulp_server}
for directory in server nodes/common nodes/parent nodes/child nodes/extensions/admin nodes/extensions/consumer
do
    pushd $directory
    %{__python} setup.py build
    popd
done

# SELinux Configuration
cd server/selinux/server
%if 0%{?rhel} >= 6
    distver=rhel%{rhel}
%endif
%if 0%{?fedora} >= 18
    distver=fedora%{fedora}
%endif
sed -i "s/policy_module(pulp-server, [0-9]*.[0-9]*.[0-9]*)/policy_module(pulp-server, %{version})/" pulp-server.te
sed -i "s/policy_module(pulp-celery, [0-9]*.[0-9]*.[0-9]*)/policy_module(pulp-celery, %{version})/" pulp-celery.te
./build.sh ${distver}
cd -
%endif

# build man pages if we are able
pushd docs
%if 0%{?rhel} == 6
make man SPHINXBUILD=sphinx-1.0-build
%endif
%if 0%{?rhel} >= 7 || 0%{?fedora} >= 19
make man
%endif
popd

%install
rm -rf %{buildroot}
for directory in agent bindings client_consumer client_lib common devel
do
    pushd $directory
    %{__python} setup.py install -O1 --skip-build --root %{buildroot}
    popd
done

# Directories
mkdir -p %{buildroot}/%{_sysconfdir}/%{name}/
mkdir -p %{buildroot}/%{_sysconfdir}/%{name}/agent
mkdir -p %{buildroot}/%{_sysconfdir}/%{name}/agent/conf.d
mkdir -p %{buildroot}/%{_sysconfdir}/%{name}/consumer
mkdir -p %{buildroot}/%{_sysconfdir}/%{name}/consumer/conf.d
mkdir -p %{buildroot}/%{_sysconfdir}/gofer/plugins
mkdir -p %{buildroot}/%{_sysconfdir}/pki/%{name}
mkdir -p %{buildroot}/%{_sysconfdir}/pki/%{name}/consumer
mkdir -p %{buildroot}/%{_sysconfdir}/pki/%{name}/consumer/server
mkdir -p %{buildroot}/%{_sysconfdir}/rc.d/init.d
mkdir -p %{buildroot}/%{_usr}/lib/%{name}/
mkdir -p %{buildroot}/%{_usr}/lib/%{name}/consumer
mkdir -p %{buildroot}/%{_usr}/lib/%{name}/consumer/extensions
mkdir -p %{buildroot}/%{_usr}/lib/%{name}/agent
mkdir -p %{buildroot}/%{_usr}/lib/%{name}/agent/handlers
mkdir -p %{buildroot}/%{_var}/log/%{name}/
mkdir -p %{buildroot}/%{_bindir}
%if 0%{?rhel} >= 6 || 0%{?fedora} >= 19
mkdir -p %{buildroot}/%{_mandir}/man1
%endif

# pulp-admin installation
%if %{pulp_admin}
pushd client_admin
%{__python} setup.py install -O1 --skip-build --root %{buildroot}
popd

mkdir -p %{buildroot}/%{_sysconfdir}/%{name}/admin
mkdir -p %{buildroot}/%{_sysconfdir}/%{name}/admin/conf.d
mkdir -p %{buildroot}/%{_sysconfdir}/bash_completion.d
mkdir -p %{buildroot}/%{_usr}/lib/%{name}/admin
mkdir -p %{buildroot}/%{_usr}/lib/%{name}/admin/extensions

cp -R client_admin/etc/pulp/admin/admin.conf %{buildroot}/%{_sysconfdir}/%{name}/admin/
cp client_admin/etc/bash_completion.d/pulp-admin %{buildroot}/%{_sysconfdir}/bash_completion.d/
# pulp-admin man page (no need to fence this against el5 again)
cp docs/_build/man/pulp-admin.1 %{buildroot}/%{_mandir}/man1/
%endif # End pulp_admin installation block

# Server installation
%if %{pulp_server}
for directory in server nodes/common nodes/parent nodes/child nodes/extensions/admin nodes/extensions/consumer
do
    pushd $directory
    %{__python} setup.py install -O1 --skip-build --root %{buildroot}
    popd
done

# These directories are specific to the server
mkdir -p %{buildroot}/srv
mkdir -p %{buildroot}/%{_sysconfdir}/%{name}/content/sources/conf.d
mkdir -p %{buildroot}/%{_sysconfdir}/%{name}/server
mkdir -p %{buildroot}/%{_sysconfdir}/%{name}/server/plugins.conf.d
mkdir -p %{buildroot}/%{_sysconfdir}/%{name}/vhosts80
mkdir -p %{buildroot}/%{_sysconfdir}/default/
mkdir -p %{buildroot}/%{_sysconfdir}/httpd/conf.d/
mkdir -p %{buildroot}/%{_usr}/lib/%{name}/plugins
mkdir -p %{buildroot}/%{_usr}/lib/%{name}/plugins/types
mkdir -p %{buildroot}/%{_var}/lib/%{name}/celery
mkdir -p %{buildroot}/%{_var}/lib/%{name}/uploads
mkdir -p %{buildroot}/%{_var}/lib/%{name}/published
mkdir -p %{buildroot}/%{_var}/lib/%{name}/static
mkdir -p %{buildroot}/%{_var}/www
# These directories are used for Nodes
mkdir -p %{buildroot}/%{_var}/lib/%{name}/nodes/published/http
mkdir -p %{buildroot}/%{_var}/lib/%{name}/nodes/published/https
mkdir -p %{buildroot}/%{_var}/www/%{name}/nodes

# Configuration
cp -R server/etc/pulp/* %{buildroot}/%{_sysconfdir}/%{name}

# Apache Configuration
%if 0%{?fedora} >= 18 || 0%{?rhel} >= 7
cp server/etc/httpd/conf.d/pulp_apache_24.conf %{buildroot}/%{_sysconfdir}/httpd/conf.d/pulp.conf
%else
cp server/etc/httpd/conf.d/pulp_apache_22.conf %{buildroot}/%{_sysconfdir}/httpd/conf.d/pulp.conf
%endif

# Server init scripts/unit files and environment files
%if %{pulp_systemd} == 0
cp server/etc/default/upstart_pulp_celerybeat %{buildroot}/%{_sysconfdir}/default/pulp_celerybeat
cp server/etc/default/upstart_pulp_resource_manager %{buildroot}/%{_sysconfdir}/default/pulp_resource_manager
cp server/etc/default/upstart_pulp_workers %{buildroot}/%{_sysconfdir}/default/pulp_workers
cp -d server/etc/rc.d/init.d/* %{buildroot}/%{_initddir}/
# We don't want to install pulp-manage-workers in upstart systems
rm -rf %{buildroot}/%{_libexecdir}
%else
cp server/etc/default/systemd_pulp_celerybeat %{buildroot}/%{_sysconfdir}/default/pulp_celerybeat
cp server/etc/default/systemd_pulp_resource_manager %{buildroot}/%{_sysconfdir}/default/pulp_resource_manager
cp server/etc/default/systemd_pulp_workers %{buildroot}/%{_sysconfdir}/default/pulp_workers
mkdir -p %{buildroot}/%{_usr}/lib/systemd/system/
cp server/usr/lib/systemd/system/* %{buildroot}/%{_usr}/lib/systemd/system/
%endif

# Pulp Web Services
cp -R server/srv %{buildroot}

# Web Content
ln -s %{_var}/lib/pulp/published %{buildroot}/%{_var}/www/pub

# Tools
cp server/bin/* %{buildroot}/%{_bindir}

# Ghost
touch %{buildroot}/%{_sysconfdir}/pki/%{name}/ca.key
touch %{buildroot}/%{_sysconfdir}/pki/%{name}/ca.crt
touch %{buildroot}/%{_sysconfdir}/pki/%{name}/rsa.key
touch %{buildroot}/%{_sysconfdir}/pki/%{name}/rsa_pub.key

# Install SELinux policy modules
pushd server/selinux/server
./install.sh %{buildroot}%{_datadir}
mkdir -p %{buildroot}%{_datadir}/pulp/selinux/server
cp enable.sh %{buildroot}%{_datadir}/pulp/selinux/server
cp uninstall.sh %{buildroot}%{_datadir}/pulp/selinux/server
cp relabel.sh %{buildroot}%{_datadir}/pulp/selinux/server
popd

# Nodes Configuration
pushd nodes/common
cp -R etc/pulp %{buildroot}/%{_sysconfdir}
popd
pushd nodes/parent
cp -R etc/httpd %{buildroot}/%{_sysconfdir}
cp -R etc/pulp %{buildroot}/%{_sysconfdir}
popd
pushd nodes/child
cp -R etc/pulp %{buildroot}/%{_sysconfdir}
popd

# Nodes Scripts
pushd nodes/common
cp bin/* %{buildroot}/%{_bindir}
popd

# Types
cp -R nodes/child/pulp_node/importers/types/* %{buildroot}/%{_usr}/lib/pulp/plugins/types/

# WWW
ln -s %{_var}/lib/pulp/nodes/published/http %{buildroot}/%{_var}/www/pulp/nodes
ln -s %{_var}/lib/pulp/nodes/published/https %{buildroot}/%{_var}/www/pulp/nodes
# End Nodes Configuration

%endif # End server installation block

# Everything else installation

# Ghost
touch %{buildroot}/%{_sysconfdir}/pki/%{name}/consumer/rsa.key
touch %{buildroot}/%{_sysconfdir}/pki/%{name}/consumer/rsa_pub.key
touch %{buildroot}/%{_sysconfdir}/pki/%{name}/consumer/server/rsa_pub.key

# Configuration
cp -R agent/etc/pulp/agent/agent.conf %{buildroot}/%{_sysconfdir}/%{name}/agent/
cp -R client_consumer/etc/pulp/consumer/consumer.conf %{buildroot}/%{_sysconfdir}/%{name}/consumer/
%if 0%{?rhel} >= 6 || 0%{?fedora} >= 19
cp client_consumer/etc/bash_completion.d/pulp-consumer %{buildroot}/%{_sysconfdir}/bash_completion.d/
%endif

# Agent
cp agent/etc/gofer/plugins/pulpplugin.conf %{buildroot}/%{_sysconfdir}/gofer/plugins

# Ghost
touch %{buildroot}/%{_sysconfdir}/pki/%{name}/consumer/consumer-cert.pem

# pulp-consumer man page
%if 0%{?rhel} >= 6 || 0%{?fedora} >= 19
cp docs/_build/man/pulp-consumer.1 %{buildroot}/%{_mandir}/man1
%endif

%clean
rm -rf %{buildroot}


# define required pulp platform version.
%global pulp_version %{version}


# ---- Server ------------------------------------------------------------------
%if %{pulp_server}
%package server
Summary: The pulp platform server
Group: Development/Languages
Requires: python-%{name}-common = %{pulp_version}
Requires: python-celery >= 3.1.0
Requires: python-celery < 3.2.0
Requires: python-pymongo >= 2.5.2
Requires: python-mongoengine >= 0.7.10
Requires: python-setuptools
Requires: python-webpy
Requires: python-oauth2 >= 1.5.211
Requires: python-httplib2
Requires: python-isodate >= 0.5.0-1.pulp
Requires: python-qpid
Requires: python-nectar >= 1.1.6
Requires: httpd
Requires: mod_ssl
Requires: openssl
Requires: nss-tools
Requires: python-ldap
Requires: python-gofer >= %{gofer_version}
Requires: crontabs
Requires: acl
Requires: mod_wsgi >= 3.4-1.pulp
Requires: m2crypto
Requires: genisoimage
# RHEL6 ONLY
%if 0%{?rhel} == 6
Requires: nss >= 3.12.9
%endif
%if %{pulp_systemd} == 1
Requires(post): systemd
Requires(preun): systemd
Requires(postun): systemd
%endif
Obsoletes: pulp

%description server
Pulp provides replication, access, and accounting for software repositories.

%files server
# - root:root
%defattr(-,root,root,-)
%config(noreplace) %{_sysconfdir}/default/pulp_celerybeat
%config(noreplace) %{_sysconfdir}/default/pulp_workers
%config(noreplace) %{_sysconfdir}/default/pulp_resource_manager
%config(noreplace) %{_sysconfdir}/httpd/conf.d/%{name}.conf
%dir %{_sysconfdir}/pki/%{name}
%dir %{_sysconfdir}/%{name}/content/sources/conf.d
%dir %{_sysconfdir}/%{name}/server
%dir %{_sysconfdir}/%{name}/server/plugins.conf.d
%dir %{_sysconfdir}/%{name}/vhosts80
%dir /srv/%{name}
/srv/%{name}/webservices.wsgi
%{_bindir}/pulp-manage-db
%{_bindir}/pulp-qpid-ssl-cfg
%{_bindir}/pulp-gen-ca-certificate
%dir %{_usr}/lib/%{name}/plugins/types
%{python_sitelib}/%{name}/server/
%{python_sitelib}/%{name}/plugins/
%{python_sitelib}/pulp_server*.egg-info
%if %{pulp_systemd} == 0
# Install the init scripts
%defattr(755,root,root,-)
%{_initddir}/pulp_celerybeat
%{_initddir}/pulp_workers
%{_initddir}/pulp_resource_manager
%else
# Install the systemd unit files
%defattr(-,root,root,-)
%{_usr}/lib/systemd/system/*
%defattr(755,root,root,-)
%{_libexecdir}/pulp-manage-workers
%endif
# 640 root:apache
%defattr(640,root,apache,-)
%ghost %{_sysconfdir}/pki/%{name}/ca.key
%ghost %{_sysconfdir}/pki/%{name}/ca.crt
%ghost %{_sysconfdir}/pki/%{name}/rsa.key
%ghost %{_sysconfdir}/pki/%{name}/rsa_pub.key
%config(noreplace) %{_sysconfdir}/%{name}/server.conf
# - apache:apache
%defattr(-,apache,apache,-)
%dir %{_var}/lib/%{name}
%{_var}/lib/%{name}/celery
%{_var}/lib/%{name}/published
%{_var}/lib/%{name}/static
%{_var}/lib/%{name}/uploads
%dir %{_var}/log/%{name}
%{_var}/www/pub
# Install the docs
%defattr(-,root,root,-)
%doc README LICENSE COPYRIGHT

%pre server
# If we are upgrading
if [ $1 -gt 1 ] ; then
    %if %{pulp_systemd} == 1
        /bin/systemctl stop pulp_workers > /dev/null 2>&1
        /bin/systemctl stop pulp_celerybeat > /dev/null 2>&1
        /bin/systemctl stop pulp_resource_manager > /dev/null 2>&1
    %else
        /sbin/service pulp_workers stop > /dev/null 2>&1
        /sbin/service pulp_celerybeat stop > /dev/null 2>&1
        /sbin/service pulp_resource_manager stop > /dev/null 2>&1
    %endif
fi

%post server

# RSA key pair
KEY_DIR="%{_sysconfdir}/pki/%{name}"
KEY_PATH="$KEY_DIR/rsa.key"
KEY_PATH_PUB="$KEY_DIR/rsa_pub.key"
if [ ! -f $KEY_PATH ]
then
  openssl genrsa -out $KEY_PATH 2048 &> /dev/null
  openssl rsa -in $KEY_PATH -pubout > $KEY_PATH_PUB 2> /dev/null
fi
chmod 640 $KEY_PATH
chmod 644 $KEY_PATH_PUB
chown root:apache $KEY_PATH
chown root:apache $KEY_PATH_PUB
ln -fs $KEY_PATH_PUB %{_var}/lib/%{name}/static

# CA certificate
if [ $1 -eq 1 ]; # not an upgrade
then
  pulp-gen-ca-certificate
fi


%preun server
# If we are uninstalling
if [ $1 -eq 0 ] ; then
    %if %{pulp_systemd} == 1
        /bin/systemctl stop pulp_workers > /dev/null 2>&1
        /bin/systemctl stop pulp_celerybeat > /dev/null 2>&1
        /bin/systemctl stop pulp_resource_manager > /dev/null 2>&1
    %else
        /sbin/service pulp_workers stop > /dev/null 2>&1
        /sbin/service pulp_celerybeat stop > /dev/null 2>&1
        /sbin/service pulp_resource_manager stop > /dev/null 2>&1
    %endif
fi

%if %{pulp_systemd} == 1
%postun server
%systemd_postun
%endif

# ---- Nodes Common ----------------------------------------------------------------

%package nodes-common
Summary: Pulp nodes common modules
Group: Development/Languages
Requires: pulp-server = %{pulp_version}
Requires: python-pulp-bindings = %{pulp_version}

%description nodes-common
Pulp nodes common modules.

%files nodes-common
%defattr(-,root,root,-)
%dir %{python_sitelib}/pulp_node
%dir %{python_sitelib}/pulp_node/extensions
%{_bindir}/pulp-gen-nodes-certificate
%{python_sitelib}/pulp_node/extensions/__init__.py*
%{python_sitelib}/pulp_node/*.py*
%{python_sitelib}/pulp_node_common*.egg-info
%defattr(640,root,apache,-)
# The nodes.conf file contains OAuth secrets, so we don't want it to be world readable
%config(noreplace) %{_sysconfdir}/pulp/nodes.conf
%defattr(-,root,root,-)
%doc

%post nodes-common
# Generate the certificate used to access the local server.
pulp-gen-nodes-certificate

%postun nodes-common
# clean up the nodes certificate.
if [ $1 -eq 0 ]; then
  rm -rf /etc/pki/pulp/nodes
fi


# ---- Parent Nodes ----------------------------------------------------------

%package nodes-parent
Summary: Pulp parent nodes support
Group: Development/Languages
Requires: %{name}-nodes-common = %{version}
Requires: pulp-server = %{pulp_version}

%description nodes-parent
Pulp parent nodes support.

%files nodes-parent
%defattr(-,root,root,-)
%config(noreplace) %{_sysconfdir}/httpd/conf.d/pulp_nodes.conf
%{_sysconfdir}/pulp/server/plugins.conf.d/nodes/distributor/
%{python_sitelib}/pulp_node/profilers/
%{python_sitelib}/pulp_node/distributors/
%{python_sitelib}/pulp_node_parent*.egg-info
%defattr(-,apache,apache,-)
%{_var}/lib/pulp/nodes
%{_var}/www/pulp/nodes
%defattr(-,root,root,-)
%doc


# ---- Child Nodes -----------------------------------------------------------

%package nodes-child
Summary: Pulp child nodes support
Group: Development/Languages
Requires: %{name}-nodes-common = %{version}
Requires: pulp-server = %{pulp_version}
Requires: python-pulp-agent-lib = %{pulp_version}
Requires: python-nectar >= 1.1.2

%description nodes-child
Pulp child nodes support.

%files nodes-child
%defattr(-,root,root,-)
%dir %{_sysconfdir}/pulp/server/plugins.conf.d/nodes/importer
%{python_sitelib}/pulp_node/importers/
%{python_sitelib}/pulp_node/handlers/
%{python_sitelib}/pulp_node_child*.egg-info
%{_usr}/lib/pulp/plugins/types/nodes.json
%{_sysconfdir}/pulp/agent/conf.d/nodes.conf
%defattr(640,root,apache,-)
# We don't want the importer config to be world readable, since it can contain proxy passwords
%{_sysconfdir}/pulp/server/plugins.conf.d/nodes/importer/*
%defattr(-,root,root,-)
%doc


# ---- Nodes Admin Extensions ------------------------------------------------------

%package nodes-admin-extensions
Summary: Pulp admin client extensions
Group: Development/Languages
Requires: %{name}-nodes-common = %{version}
Requires: pulp-admin-client = %{pulp_version}

%description nodes-admin-extensions
Pulp nodes admin client extensions.

%files nodes-admin-extensions
%defattr(-,root,root,-)
%{python_sitelib}/pulp_node/extensions/admin/
%{python_sitelib}/pulp_node_admin_extensions*.egg-info
%doc


# ---- Nodes Consumer Extensions ---------------------------------------------------

%package nodes-consumer-extensions
Summary: Pulp nodes consumer client extensions
Group: Development/Languages
Requires: %{name}-nodes-common = %{version}
Requires: %{name}-consumer-client = %{pulp_version}

%description nodes-consumer-extensions
Pulp nodes consumer client extensions.

%files nodes-consumer-extensions
%defattr(-,root,root,-)
%{python_sitelib}/pulp_node/extensions/consumer/
%{python_sitelib}/pulp_node_consumer_extensions*.egg-info
%doc

%endif # End pulp_server if block


# ---- Common ------------------------------------------------------------------

%package -n python-pulp-common
Summary: Pulp common python packages
Group: Development/Languages
Obsoletes: pulp-common
Requires: python-isodate >= 0.5.0-1.pulp
Requires: python-iniparse
# RHEL5 ONLY
%if 0%{?rhel} == 5
Requires: python-simplejson
%endif

%description -n python-pulp-common
A collection of components that are common between the pulp server and client.

%files -n python-pulp-common
%defattr(-,root,root,-)
%dir %{_usr}/lib/%{name}
%dir %{python_sitelib}/%{name}
%{python_sitelib}/%{name}/__init__.*
%{python_sitelib}/%{name}/common/
%{python_sitelib}/pulp_common*.egg-info
%doc README LICENSE COPYRIGHT


# ---- Devel ------------------------------------------------------------------

%package -n python-pulp-devel
Summary: Pulp devel python packages
Group: Development/Languages

%description -n python-pulp-devel
A collection of tools used for developing & testing Pulp plugins

%files -n python-pulp-devel
%defattr(-,root,root,-)
%dir %{python_sitelib}/%{name}
%{python_sitelib}/%{name}/__init__.*
%{python_sitelib}/%{name}/devel/
%{python_sitelib}/pulp_devel*.egg-info
%doc README LICENSE COPYRIGHT


# ---- Client Bindings ---------------------------------------------------------

%package -n python-pulp-bindings
Summary: Pulp REST bindings for python
Group: Development/Languages
Requires: python-%{name}-common = %{pulp_version}
%if %{pulp_client_oauth}
Requires: python-oauth2 >= 1.5.170-2.pulp
%endif
Requires: m2crypto

%description -n python-pulp-bindings
The Pulp REST API bindings for python.

%files -n python-pulp-bindings
%defattr(-,root,root,-)
%{python_sitelib}/%{name}/bindings/
%{python_sitelib}/pulp_bindings*.egg-info
%doc README LICENSE COPYRIGHT


# ---- Client Extension Framework -----------------------------------------------------

%package -n python-pulp-client-lib
Summary: Pulp client extensions framework
Group: Development/Languages
Requires: m2crypto
Requires: python-%{name}-common = %{pulp_version}
Requires: python-okaara >= 1.0.32
Requires: python-isodate >= 0.5.0-1.pulp
Requires: python-setuptools
Obsoletes: pulp-client-lib

%description -n python-pulp-client-lib
A framework for loading Pulp client extensions.

%files -n python-pulp-client-lib
%defattr(-,root,root,-)
%{python_sitelib}/%{name}/client/commands/
%{python_sitelib}/%{name}/client/extensions/
%{python_sitelib}/%{name}/client/upload/
%{python_sitelib}/%{name}/client/*.py
%{python_sitelib}/%{name}/client/*.pyc
%{python_sitelib}/%{name}/client/*.pyo
%{python_sitelib}/pulp_client_lib*.egg-info
%doc README LICENSE COPYRIGHT


# ---- Agent Handler Framework -------------------------------------------------

%package -n python-pulp-agent-lib
Summary: Pulp agent handler framework
Group: Development/Languages
Requires: python-%{name}-common = %{pulp_version}

%description -n python-pulp-agent-lib
A framework for loading agent handlers that provide support
for content, bind and system specific operations.

%files -n python-pulp-agent-lib
%defattr(-,root,root,-)
%{python_sitelib}/%{name}/agent/
%{python_sitelib}/pulp_agent*.egg-info
%dir %{_sysconfdir}/%{name}/agent
%dir %{_sysconfdir}/%{name}/agent/conf.d
%dir %{_usr}/lib/%{name}/agent
%doc README LICENSE COPYRIGHT


# ---- Admin Client (CLI) ------------------------------------------------------
%if %{pulp_admin}
%package admin-client
Summary: Admin tool to administer the pulp server
Group: Development/Languages
Requires: python >= 2.6
Requires: python-%{name}-common = %{pulp_version}
Requires: python-%{name}-bindings = %{pulp_version}
Requires: python-%{name}-client-lib = %{pulp_version}
Obsoletes: pulp-admin
Obsoletes: pulp-builtins-admin-extensions <= %{pulp_version}

%description admin-client
A tool used to administer the pulp server, such as repo creation and
synching, and to kick off remote actions on consumers.

%files admin-client
%defattr(-,root,root,-)
%{python_sitelib}/%{name}/client/admin/
%{python_sitelib}/pulp_client_admin*.egg-info
%dir %{_sysconfdir}/%{name}/admin
%dir %{_sysconfdir}/%{name}/admin/conf.d
%{_sysconfdir}/bash_completion.d/pulp-admin
%dir %{_usr}/lib/%{name}/admin/extensions/
%config(noreplace) %{_sysconfdir}/%{name}/admin/admin.conf
%{_bindir}/%{name}-admin
%doc README LICENSE COPYRIGHT
%doc %{_mandir}/man1/pulp-admin.1*
%endif # End of pulp_admin if block


# ---- Consumer Client (CLI) ---------------------------------------------------

%package consumer-client
Summary: Consumer tool to administer the pulp consumer.
Group: Development/Languages
Requires: python-%{name}-common = %{pulp_version}
Requires: python-%{name}-bindings = %{pulp_version}
Requires: python-%{name}-client-lib = %{pulp_version}
Obsoletes: pulp-consumer
Obsoletes: pulp-builtins-consumer-extensions <= %{pulp_version}

%description consumer-client
A tool used to administer a pulp consumer.

%files consumer-client
%defattr(-,root,root,-)
%{python_sitelib}/%{name}/client/consumer/
%{python_sitelib}/pulp_client_consumer*.egg-info
%dir %{_sysconfdir}/%{name}/consumer
%dir %{_sysconfdir}/%{name}/consumer/conf.d
%dir %{_sysconfdir}/pki/%{name}/consumer/
%dir %{_usr}/lib/%{name}/consumer/extensions/
%config(noreplace) %{_sysconfdir}/%{name}/consumer/consumer.conf
%{_bindir}/%{name}-consumer
%ghost %{_sysconfdir}/pki/%{name}/consumer/rsa.key
%ghost %{_sysconfdir}/pki/%{name}/consumer/rsa_pub.key
%ghost %{_sysconfdir}/pki/%{name}/consumer/server/rsa_pub.key
%ghost %{_sysconfdir}/pki/%{name}/consumer/consumer-cert.pem
%doc README LICENSE COPYRIGHT
%if 0%{?rhel} >= 6 || 0%{?fedora} >= 19
%{_sysconfdir}/bash_completion.d/pulp-consumer
%doc %{_mandir}/man1/pulp-consumer.1*
%endif


%post consumer-client

# RSA key pair
KEY_DIR="%{_sysconfdir}/pki/%{name}/consumer/"
KEY_PATH="$KEY_DIR/rsa.key"
KEY_PATH_PUB="$KEY_DIR/rsa_pub.key"
if [ ! -f $KEY_PATH ]
then
  openssl genrsa -out $KEY_PATH 2048 &> /dev/null
  openssl rsa -in $KEY_PATH -pubout > $KEY_PATH_PUB 2> /dev/null
fi
chmod 640 $KEY_PATH


# ---- Agent -------------------------------------------------------------------

%package agent
Summary: The Pulp agent
Group: Development/Languages
Requires: python-%{name}-bindings = %{pulp_version}
Requires: python-%{name}-agent-lib = %{pulp_version}
Requires: %{name}-consumer-client = %{pulp_version}
Requires: python-gofer >= %{gofer_version}
Requires: gofer >= %{gofer_version}
Requires: m2crypto

%description agent
The pulp agent, used to provide remote command & control and
scheduled actions such as reporting installed content profiles
on a defined interval.

%files agent
%defattr(-,root,root,-)
%config(noreplace) %{_sysconfdir}/%{name}/agent/agent.conf
%{python_sitelib}/%{name}/agent/gofer/
%{_sysconfdir}/gofer/plugins/pulpplugin.conf
%doc README LICENSE COPYRIGHT

# --- Selinux ---------------------------------------------------------------------

%if %{pulp_server}
%package        selinux
Summary:        Pulp SELinux policy for pulp components.
Group:          Development/Languages
BuildRequires:  rpm-python
BuildRequires:  make
BuildRequires:  checkpolicy
BuildRequires:  selinux-policy-devel
BuildRequires:  hardlink
Obsoletes: pulp-selinux-server

%if "%{selinux_policyver}" != ""
Requires: selinux-policy >= %{selinux_policyver}
%endif
%if 0%{?fedora} == 19
Requires(post): selinux-policy-targeted >= 3.12.1-74
%endif
Requires(post): policycoreutils-python
Requires(post): /usr/sbin/semodule, /sbin/fixfiles, /usr/sbin/semanage
Requires(postun): /usr/sbin/semodule

%description    selinux
SELinux policy for Pulp's components

%pre selinux
# Record old version so we can limit which restorecon statement are executed later
test -e %{_localstatedir}/lib/rpm-state/%{name} || mkdir -p %{_localstatedir}/lib/rpm-state/%{name}
oldversion=$(semodule -l | grep pulp-server)
echo ${oldversion:12} > %{_localstatedir}/lib/rpm-state/%{name}/old-version

exit 0
%post selinux
# Enable SELinux policy modules
if /usr/sbin/selinuxenabled ; then
 %{_datadir}/pulp/selinux/server/enable.sh %{_datadir}
fi

# restorcecon wasn't reading new file contexts we added when running under 'post' so moved to 'posttrans'
# Spacewalk saw same issue and filed BZ here: https://bugzilla.redhat.com/show_bug.cgi?id=505066
%posttrans selinux
if /usr/sbin/selinuxenabled ; then
 cat %{_localstatedir}/lib/rpm-state/%{name}/old-version | xargs %{_datadir}/pulp/selinux/server/relabel.sh
 rm %{_localstatedir}/lib/rpm-state/%{name}/old-version
fi

%preun selinux
# Clean up after package removal
if [ $1 -eq 0 ]; then
%{_datadir}/pulp/selinux/server/uninstall.sh
%{_datadir}/pulp/selinux/server/relabel.sh
rm -r %{_localstatedir}/lib/rpm-state/%{name}
fi
exit 0

%files selinux
%defattr(-,root,root,-)
%doc README LICENSE COPYRIGHT
%{_datadir}/pulp/selinux/server/*
%{_datadir}/selinux/*/pulp-server.pp
%{_datadir}/selinux/*/pulp-celery.pp
%{_datadir}/selinux/devel/include/%{moduletype}/pulp-server.if
%{_datadir}/selinux/devel/include/%{moduletype}/pulp-celery.if

%endif # End selinux if block

%changelog
* Tue Feb 10 2015 Chris Duryee <cduryee@redhat.com> 2.6.0-0.7.beta
- Pulp rebuild

* Tue Feb 10 2015 Chris Duryee <cduryee@redhat.com> 2.6.0-0.6.beta
- 1190756 - Send SIGQUIT to the workers instead of the proxy.
  (rbarlow@redhat.com)
- 1190824 - Don't log the length of the database pw. (rbarlow@redhat.com)
- 1185011 - pulp-admin says sync schedule deleted succesfully for non-existing
  schedule id. (ipanova@redhat.com)
- 1190794 - Fixes release note formatting on 2.6.0 release note
  (bmbouter@gmail.com)
- 1185937 - added release not for python-gofer-amqplib. (jortel@redhat.com)
- 1182279 - DEBUG level logs database password. (ipanova@redhat.com)
- 1174361 - Revert patch introduced with b0f2319. It is not needed.
  (bmbouter@gmail.com)
- 1120671 - scheduled tasks show correct resources in task list
  (mhrivnak@redhat.com)
- 1159303 - delete agent queues during unregistration. (jortel@redhat.com)
- 1186420 - fixed reading cert_t for custom SSL config (lzap+git@redhat.com)
- 1186420 - reading cert_t for custom SSL config (lzap+git@redhat.com)
- 1183706 - Remove permission check from upstart celery scripts
  (bmbouter@gmail.com)
- 1183700 - Update pulp.spec to overwrite Celery related init scripts
  (bmbouter@gmail.com)
- 1184187 - Causes all platform tests to use pulp_unittest (bmbouter@gmail.com)

* Tue Feb 10 2015 Barnaby Court 2.6.0-0.5.beta
- Merge pulp-nodes.spec into pulp.spec

* Fri Jan 16 2015 Chris Duryee <cduryee@redhat.com> 2.6.0-0.5.beta
- 1174283 - bump python-requests to 2.4.3 (austin@dhcp129-50.rdu.redhat.com)
- 1145723 - touch and chown log file before writing to it (cduryee@redhat.com)
- 1182335 - Fixes username and password auth for mongoDB connection
  (bmbouter@gmail.com)
* Tue Jan 13 2015 Chris Duryee <cduryee@redhat.com> 2.6.0-0.4.beta
- Pulp rebuild

* Mon Jan 12 2015 Chris Duryee <cduryee@redhat.com> 2.6.0-0.3.beta
- 1066022 - update role doc to remove mentions of permissions
  (cduryee@redhat.com)
- 1171278 - additional helper method for finding units (cduryee@redhat.com)

* Tue Dec 23 2014 Chris Duryee <cduryee@redhat.com> 2.6.0-0.2.beta
- 1174353 - improving performance of "pulp-admin tasks list"
  (mhrivnak@redhat.com)
- 1154790 - inject node strategy into the options. (jortel@redhat.com)
- 1175512 - Fixes mongoengine database args to use correct database
  (bmbouter@gmail.com)
- 1166202 - documenting that EPEL requires RHEL "optional" and "extras" repos
  (mhrivnak@redhat.com)
- 1167908 - Migration for TaskStatus and Reserved Resources
  (dkliban@redhat.com)
- 1142325 - the unit tests no longer depend on qpidtoollibs.
  (jcline@redhat.com)
- 1150128 - The pulp-consumer tool now reports the error message for permission
  exceptions. (jcline@redhat.com)
- 1012091 - SELinux policy now allows setting directory attributes in /tmp
  (dkliban@redhat.com)
- 1171509 - FastForwardXmlFileContext was sometimes finding the wrong file and
  was not cleaning up after itself. (bcourt@redhat.com)
- 1165355 - Add a sanitize_checksum_type function. (rbarlow@redhat.com)
- 1166703 - builder.py now checks to make sure master isn't checked out.
  (jcline@redhat.com)
- 1163451 - create ~/.pulp with correct perms, and warn when it has wrong perms
  (mhrivnak@redhat.com)
- 1155604 - fixing incorrect formatting of a note (skarmark@redhat.com)

* Mon Dec 22 2014 Randy Barlow <rbarlow@redhat.com> 2.5.2-0.1.rc
- Pulp rebuild

* Mon Dec 22 2014 Randy Barlow <rbarlow@redhat.com> 2.4.4-0.3.beta
- 1155604 - fixing incorrect formatting of a note (skarmark@redhat.com)

* Fri Dec 19 2014 Randy Barlow <rbarlow@redhat.com> 2.5.2-0.0.beta
- 1166202 - documenting that EPEL requires RHEL "optional" and "extras" repos
  (mhrivnak@redhat.com)
- 1155604 - fixing incorrect formatting of a note (skarmark@redhat.com)

* Tue Dec 16 2014 Barnaby Court <bcourt@redhat.com> 2.5.1-1
- 1171509 - FastForwardXmlFileContext was sometimes finding the wrong file and
  was not cleaning up after itself. (bcourt@redhat.com)
- 1165355 - Add a sanitize_checksum_type function. (rbarlow@redhat.com)
- 1129828 - split stack traces into separate log records. (jortel@redhat.com)
- 1165355 - Add a sanitize_checksum_type function. (rbarlow@redhat.com)
- 1162820 - Clarify SSL configuration settings. (rbarlow@redhat.com)

* Fri Nov 21 2014 Chris Duryee <cduryee@redhat.com> 2.6.0-0.1.alpha
- 1162820 - Clarify SSL configuration settings. (rbarlow@redhat.com)
- 1116825 - Adding a non-existent user to a role now returns HTTP 400 instead
  of 404. (jcline@redhat.com)
- 1004623 - References to old collection names and content_unit_count needs to
  be updated (ipanova@redhat.com)
- 1021970 - Add an example how to retrieve permissions for a particular
  resource. (ipanova@redhat.com)
- 1128226 - Adjusting 'Repository Content Behavior' section name
  (ipanova@redhat.com)
- 1161205 - Adds comments to conf files about value of defaults
  (bmbouter@gmail.com)
- 1021579 - document unexpected behavior in unassociate api
  (cduryee@redhat.com)
- 1081534 - Added /v2 and trailing / to the permissions docs
  (dkliban@redhat.com)
- 1165271 - Adds 2.5.0 deprecation release note about _ns attribute
  (bmbouter@gmail.com)
- 1111261 - document single event listener retrieval (bcourt@redhat.com)
- 1161690 - Add release note for RabbitMQ support. (rbarlow@redhat.com)
- 1132663 - pulp-manage-db now has a --dry-run flag. (jcline@redhat.com)
- 721314 - add man pages for pulp-admin and pulp-consumer (cduryee@redhat.com)
- 1159067 - Read user cred from config (vijaykumar.jain@nomura.com)
- 1148928 - 404 is returned when publishing a nonexistent repo group
  (asmacdo@gmail.com)
- 1079511 - better relative url collision prevention (asmacdo@gmail.com)
- 1155513 - Search for package in all consumers (contact@andreagiardini.com)
- 1146294 - do not require pulp.bindings.server to access DEFAULT_CA_PATH
  (cduryee@redhat.com)
- 1121102 - support unordered agent replies. (jortel@redhat.com)
- 1160794 - update python-requests to 2.4.3 (cduryee@redhat.com)
- 1145734 - more correct error message when apache fails (asmacdo@gmail.com)
- 1127817 - return a 404 for consumer history request if consumer id does not
  exist (asmacdo@gmail.com)
- 1135589 - move PRIMARY_ID definition (cduryee@redhat.com)
- 1145723 - log startup message in Celery logs (cduryee@redhat.com)
- 1148919 - remove traceback from log if user enters incorrect password
  (asmacdo@gmail.com)
- 1148796 - pulp-admin tab completion follows plugin structure
  (igulina@redhat.com)
- 1132458 - cont - test now works outside of terminal (asmacdo@gmail.com)
- 1120671 - missing operation from reaper and monthly tasks
  (dkliban@redhat.com)
- 1129828 - split stack traces into separate log records. (jortel@redhat.com)
- 1142304 - remove extraneous errors during unit test runs (cduryee@redhat.com)
- 1139703 - update pickled schedule on schedule updates (cduryee@redhat.com)
- 1142376 - use valid default certificate pack path (cduryee@redhat.com)
- 1136504 - added tab completion for file paths (igulina@redhat.com)
- 1124589 - python-kombu does not work with Qpid unless the user adjusts
  qpidd.conf (cduryee@redhat.com)
- 1133953 - check Mongo version during startup (cduryee@redhat.com)
- 1095483 - fix message to not refer to pulp.log (cduryee@redhat.com)
- 1133939 - tab completion for short options (igulina@redhat.com)

* Fri Nov 21 2014 Austin Macdonald <asmacdo@gmail.com> 2.5.0-1
- 1129488 - Adjusts mongoDB auto-reconnect to never stop attempting
  (bmbouter@gmail.com)
- 1160796 - Allow TCP connections to all hosts and ports (bmbouter@gmail.com)
- 1111228 - Fix API doc typo. (rbarlow@redhat.com)
- 1153344 - verify_ssl default to true. (rbarlow@redhat.com)
- 1153344 - Support Mongo SSL on the result backend. (rbarlow@redhat.com)
- 1153344 - Allow Mongo connections over SSL. (rbarlow@redhat.com)
- 1145701 - bump release to allow a koji rebuild (cduryee@redhat.com)
- 1117512 - Fix formatting of last_unit_added & last_unit_removed fields
  (bcourt@redhat.com)
- 1153054 - pulp.bindings refuse to do SSLv3. (rbarlow@redhat.com)
- 1102269 - Added documentation about deprecation of task_type
  (dkliban@redhat.com)
- 1150297 - Update versions from 2.4.x to 2.5.0. (rbarlow@redhat.com)
- 1060752 - Add sample output for repo import_upload (bcourt@redhat.com)
- 1146680 - Stop pulp_workers services with SIGQUIT. (rbarlow@redhat.com)
- 1131260 - Shell out to for certificate validation. (rbarlow@redhat.com)

* Mon Oct 20 2014 Randy Barlow <rbarlow@redhat.com> 2.4.3-1
- 1153054 - pulp.bindings refuse to do SSLv3. (rbarlow@redhat.com)

* Mon Oct 13 2014 Chris Duryee <cduryee@redhat.com> 2.4.2-1
- 1138356 - adding docs on how to backup pulp (mhrivnak@redhat.com)
- 1122987 - Adds troubleshooting note around Qpid scalability limits
  (bmbouter@gmail.com)
- 1066472 - Removed 409 response codes in docs for permission api calls
  (dkliban@redhat.com)
- 1103232 - Document common proxy config options. (rbarlow@redhat.com)
- 1081518 - Add help documentation for retrieving a single distributor or
  importer (bcourt@redhat.com)
- 1064150 - Creates a troubleshooting page that mentions inconsistency with
  trailing slashes (asmacdo@gmail.com)
- 1148555 - removes doubled 2.4.1 rest api changes from release notes
  (asmacdo@gmail.com)
- 1022188 - Docs about repos binding to nodes which were activated after
  deactivation (dkliban@redhat.com)
- 1145320 - document running pulp-manage-db after installation.
  (jortel@redhat.com)
- 1129489 - Document Apache CRLs. (rbarlow@redhat.com)
- 1096294 - Document the rsyslog log level settings. (rbarlow@redhat.com)
- 1087997 - add link to release note (cduryee@redhat.com)
- 1009429 - Move pulp_manage_puppet bool 2 celery_t. (rbarlow@redhat.com)
- 1134972 - remove calls to mongo flush (cduryee@redhat.com)
- 1132609 - celery result backend gets mongo username correctly
  (mhrivnak@redhat.com)
- 1131632 - Remove notes to disable SELinux in EL 5. (rbarlow@redhat.com)
- 1130119 - do not add full task info to spawned_tasks (cduryee@redhat.com)
- 1131509 - remove quotes from ca_path (cduryee@redhat.com)
- 1130153 - Fixed regression with consumer binding retrieval.
  (jcline@redhat.com)
- 1103914 - Pulp exceptions no longer log a traceback by default
  (jcline@redhat.com)
- 1128329 - Add warnings about admin.conf to docs. (rbarlow@redhat.com)
- 1128222 - Fixed a formatting issue in the installation docs
  (jcline@redhat.com)
- 1128831 - Restore python-rhsm-1.8.0. (rbarlow@redhat.com)
- 1094470 - Canceling a task that was already in a completed state now results
  in a 200 code instead of a 500 (jcline@redhat.com)
- 1110418 - Added documentation on publishing repository groups
  (jcline@redhat.com)
- 1111228 - Removed jdob from the event listener sample return
  (jcline@redhat.com)
- 1111197 - Fixed a typo in the sample request in event listeners docs
  (jcline@redhat.com)
- 1110449 - Fixed typos in context applicability documentation
  (jcline@redhat.com)
- 1094256 - Updated the consumer binding docs to make it clear a 200 can be
  returned (jcline@redhat.com)
- 1083522 - Updated the repo publish documentation to correct the schedule path
  (jcline@redhat.com)
- 1079445 - Updated the repo sync documentation to correct the schedule path
  (jcline@redhat.com)
- 1078348 - Updated the docs for updating an importer to make it clear that the
  task report contains the results (jcline@redhat.com)
- 1022553 - pulp-admin unbind commands will now return a user-friendly error
  message if the consumer or repository given don't exist. (jcline@redhat.com)
- 1112663 - Allows schedules with monthly or yearly intervals
  (jcline@redhat.com)
- 1109870 - fixed typo in passing tags when creating a task for deleting orphan
  by type (skarmark@redhat.com)
- 1092450 - Retrieving orphans by content type now returns a 404 if the content
  type does not exist (jcline@redhat.com)
- 1115414 - updated get consumer profiles api to return 404 in case of non-
  existing consumer (skarmark@redhat.com)
- 1115391 - removing duplicate unit test and updating one to detect 405 return
  code for consumer group bindings GET calls (skarmark@redhat.com)
- 1115385 - Removing GET methods on consumer group bindings since consumer
  group bind and unbind are merely used as group operations and are not stored
  on the consumer group permanently (skarmark@redhat.com)
- 1117512 - Convert timestamps saved for tracking distributor publishes &
  importer syncs to UTC instead of timezone offset (bcourt@redhat.com)
- 1100805 - Fixing consumer group bind and unbind and moving tasks from
  tasks/consumer_group.py to consumer group cud manager (skarmark@redhat.com)

* Tue Sep 23 2014 Randy Barlow <rbarlow@redhat.com> 2.4.1-1
- 1136883 - Fixed incorrect tags for applicability in the docs
  (jcline@redhat.com)
- 1131260 - Shell out to for certificate validation. (rbarlow@redhat.com)
- 1129719 - Raise the certificate validation depth. (rbarlow@redhat.com)
- 1131260 - relax version requirement. (jortel@redhat.com)
- 1130312 - Fix bug query for 2.4.1. (rbarlow@redhat.com)
- 1130312 - Add upgrade instructions for 2.4.1. (rbarlow@redhat.com)
- 1108306 - Update nectar to fix hang on canceling downloads of large numbers
  of files. (bcourt@redhat.com)
- 1093760 - pulp-manage-db now halts if a migration fails (jcline@redhat.com)

* Sat Aug 09 2014 Randy Barlow <rbarlow@redhat.com> 2.4.0-1
- 1125030 - Handle both styles of certificate stores. (rbarlow@redhat.com)
- 1113590 - Nodes requires Pulp's cert to be trusted 1112906 - pulp-admin
  requires Pulp's cert to be trusted 1112904 - pulp-consumer requires Pulp's
  cert to be trusted (rbarlow@redhat.com)
- 1110893 - adding a trailing slash to an API path (mhrivnak@redhat.com)
- 1115631 - discard disabled sources before doing is_valid check.
  (jortel@redhat.com)
- 1005899 - support 'message' reported during node sync. (jortel@redhat.com)
- 1113590 - Adding documentation about adding ca cert to the system trusted
  certs for pulp-admin and pulp-consumer and adding bindings unit tests
  (skarmark@redhat.com)
- 1112906 - adding SSL CA cert validation to the bindings (skarmark@redhat.com)
- 1112905 - updating pulp-gen-ca-certificate script to create pulp ssl
  certificates (skarmark@redhat.com)
- 1112904 - adding configuration for pulp ssl certificates
  (skarmark@redhat.com)
- 1110668 - updated consumer group binding documentation to refect the actual
  behaviour (jcline@redhat.com)
- 1117060 - added umask setting to celery worker command line, since the
  default of 0 is unsafe. (mhrivnak@redhat.com)
- 1116438 - use apache httpd type and not typealias (lzap+git@redhat.com)
- 1115715 - syslog handler works with string formatting tokens in tracebacks.
  (jortel@redhat.com)
- 1115631 - disabled content sources discarded before validity check performed.
  (jortel@redhat.com)
- 1115129 - update rsa_pub as part of consumer updates. (jortel@redhat.com)
- 1093871 - sorting tasks by default according to when they were created.
  (mhrivnak@redhat.com)
- 1100638 - Update task search API to match the serialization used for task
  collection & task get APIs (bcourt@redhat.com)
- 1110674 - A 400 Bad Request is returned when attempting to bind a consumer
  group to an invalid repo or distributor id (jcline@redhat.com)
- 1104654 - Don't require python-oauth2 on RHEL 5. (rbarlow@redhat.com)
- 1020912 - add pulp_manage_puppet selinux boolean (lzap+git@redhat.com)
- 1110668 - consumer group binding calls now return 404 when invalid group,
  repo, or distributor ids are given (jcline@redhat.com)
- 1074426 - Updated the repository group API docs to reflect actual DELETE
  behaviour (jcline@redhat.com)
- 1109430 - goferd supporting systemd. (jortel@redhat.com)
- 1105636 - saving a unit through a conduit now fails over to adding or
  updating if a unit appears or disappears unexpectedly (mhrivnak@redhat.com)
- 1094286 - failing to include 'options' or 'units' during content
  install/update/uninstall calls on consumers now results in a 400 code
  (jcline@redhat.com)
- 1100805 - Fixing consumer group bind and unbind and moving tasks from
  tasks/consumer_group.py to consumer group cud manager (skarmark@redhat.com)
- 1094264 - Retrieving bindings by consumer and repository now returns 404 if
  the consumer or repository ids are invalid. (jcline@redhat.com)
- 1060866 - The Repository Group Distributors API is now documented
  (jcline@redhat.com)
- 1097781 - Indicate that consumer bind fails when it does.
  (rbarlow@redhat.com)
- 1107782 - fixed in gofer 1.2.1. (jortel@redhat.com)
- 1102393 - Rework how we select the queue for new reservations.
  (rbarlow@redhat.com)
- 1100892 - check if filename exists before printing (cduryee@redhat.com)
- 1100330 - Improve error message and documentation. (rbarlow@redhat.com)
- 1102236 - pass the authenticator to the reply consumer. (jortel@redhat.com)
- 1099272 - bump mongodb version requirement in docs (cduryee@redhat.com)
- 1098620 - Report NoAvailableQueues as a coded Exception. (rbarlow@redhat.com)
- 1101598 - returns the correct data type when copy matches 0 units
  (mhrivnak@redhat.com)
- 1097247 - Add status to pulp_celerybeat script. (rbarlow@redhat.com)
- 1100084 - read consumer.conf during setup_plugin(). (jortel@redhat.com)
- 1099945 - use correct serializer when publishing http events
  (cduryee@redhat.com)
- 1096931 - improving repo update command to better detect spawned tasks
  (mhrivnak@redhat.com)
- 1051700 - Don't build pulp-admin on RHEL 5. (rbarlow@redhat.com)
- 1096822 - Don't set a canceled Task to finished. (rbarlow@redhat.com)
- 1099168 - move %%postun block inside pulp_server if block
  (cduryee@redhat.com)
- 1096935 - Adds info about qpid-cpp-server-store package to docs
  (bmbouter@gmail.com)
- 1091980 - Update install and upgrade docs with qpid client deps
  (bmbouter@gmail.com)
- 1096968 - return created profile; log reported profiles at debug in the
  agent. (jortel@redhat.com)
- 1094647 - GET of consumer schedule that doesn't exist now returns 404
  (mhrivnak@redhat.com)
- 1097817 - agent SSL properties applied. (jortel@redhat.com)
- 1093870 - Use far less RAM during publish. (rbarlow@redhat.com)
- 1093009 - Don't use symlinks for init scripts. (rbarlow@redhat.com)
- 1091348 - Always perform distributor updates asyncronously.
  (rbarlow@redhat.com)
- 1094825 - bind/unbind return call_report; 200/202 based on spawned tasks.
  (jortel@redhat.com)
- 1095691 - Adding cleanup of Celery Task Results to Reaper
  (bmbouter@gmail.com)
- 1093429 - Changing repo create API to match documented key name.
  (mhrivnak@redhat.com)
- 1094637 - fixing consumer schedule API urls in the documentation
  (mhrivnak@redhat.com)
- 1094653 - correctly handling the case where an invalid schedule ID is
  provided to the REST API (mhrivnak@redhat.com)
- 1087514 - correct dev-guide for create/update user. (jortel@redhat.com)
- 1091922  - Fix _delete_queue() traceback. (bmbouter@gmail.com)
- 1093417 - propagate transport configuration property. (jortel@redhat.com)
- 1086278 - Convert upload into a polling command. (rbarlow@redhat.com)
- 1091919 - agent load rsa keys on demand. (jortel@redhat.com)
- 1090570 - Fix content commands handling of returned call report.
  (jortel@redhat.com)
- 1073065 - Better document task cancellations. (rbarlow@redhat.com)
- 1072955 - Create TaskStatuses with all attributes. (rbarlow@redhat.com)
- 1087015 - Capture warnings with the pulp logger (bmbouter@gmail.com)
- 1091530 - fix rendering a progress report = None. (jortel@redhat.com)
- 1091090 - alt-content sources updated to work with nectar 1.2.1.
  (jortel@redhat.com)
- 1073999 - removing result from task list and adding it to the task details
  (skarmark@redhat.com)
- 1069909 - Don't run server code on EL5 for pulp-dev.py. (rbarlow@redhat.com)
- 1074670 - Save initialize & finalize in step processing even if no units are
  processed. (bcourt@redhat.com)
- 1080609 - pulp-manage-db now ensures the admin. (rbarlow@redhat.com)
- 1087863 - Fix progress reporting in node sync command. (jortel@redhat.com)
- 1087633 - Fix bind task to support node binding. (jortel@redhat.com)
- 1084716 - Register with Celery's setup_logging. (rbarlow@redhat.com)
- 1086437 - Fixes consumer reregistration. (jortel@redhat.com)
- 1065450 - updating repo delete api docs for responses (skarmark@redhat.com)
- 1080647 - added validation that a unit profile is not None before requesting
  applicability regeneration by repos (skarmark@redhat.com)
- 1061783 - added missing example for the consumer group update api
  documentation (skarmark@redhat.com)
- 1074668 - updated consumer group update api docs to remove consumer_ids from
  acceptable parameters (skarmark@redhat.com)
- 1073997 - adding validation to repo group create call to check for valid repo
  ids (skarmark@redhat.com)
- 1085545 - Fix permissions on /etc/pulp/server/plugins.conf.d/nodes/importer.
  (jortel@redhat.com)
- 1082130 - Update progress only when task_id != None. (jortel@redhat.com)
- 1082064 - task status created with state=WAITING when None is passed.
  (jortel@redhat.com)
- 1080642 - updated consumer unbind task to mark the binding deleted before
  notifying agent (skarmark@redhat.com)
- 1080626 - updated agent manager to return no exception when converting server
  bindings to agent bindings in case distributor is already deleted on the
  server (skarmark@redhat.com)
- 1080626 - fixing error in the error code description preventing to complete
  repo delete on the server (skarmark@redhat.com)
- 965764 - Fix a test for the DownloaderConfig API. (rbarlow@redhat.com)
- 1015583 - added a new api so that consumers can request applicability
  generation for themselves (skarmark@redhat.com)
- 1078335 - Add import statements for missing tasks. (rbarlow@redhat.com)
- 1073154 - Do not log newlines or long messages. (rbarlow@redhat.com)
- 1074661 - Raise a validation error if non-existant consumers are specified
  during creation of a consumer group (bcourt@redhat.com)
- 1078305 - Repo update not reporting errors properly.  Fix error response for
  repo update and incorrect documentation for the udpate call.
  (bcourt@redhat.com)
- 1076225 - Update docs to include information about the result value of the
  Task Report as opposed to the Call Report (bcourt@redhat.com)
- 1076628 - Fix base class for unassociate task and update test case for unit
  deletion (bcourt@redhat.com)
- 1018183 - Include _href's on tasks during GET all. (rbarlow@redhat.com)
- 1075701 - Re-enable Celery log capturing. (rbarlow@redhat.com)
- 1071960 - Support message authentication. Port pulp to gofer 1.0. Removed
  timeouts for agent related tasks. (jortel@redhat.com)
- 1066040 - removing 'permissions' from valid update keywords for role update,
  moving manager functionality out of authorization.py, removing duplicate
  declaration of permission operation constants in permission.py and adding
  missing unit tests (skarmark@redhat.com)
- 980150 - support broker host that is different than pulp host.
  (jortel@redhat.com)
- 1058835 - Fix documentation of URL path for deletion of upload requests.
  (bcourt@redhat.com)
- 1042932 - Fix listings bug & enable export repo group support for celery
  (bcourt@redhat.com)
- 1046160 - taking ownership of /var/lib/pulp/published (mhrivnak@redhat.com)
- 1051700 - Documenting that pulp-admin is not supported on RHEL5
  (mhrivnak@redhat.com)
- 1051700 - adding an explicit requirement for python 2.6 to pulp-admin-client
  (mhrivnak@redhat.com)
- 1048297 - pulp-dev.py sets the CA cert and key world readable.
  (rbarlow@redhat.com)
- 921743 - Adjust ownership and permissions for a variety of the RPM paths.
  (rbarlow@redhat.com)
- 1034978 - Add visible errors to the unit associate and unassociate commands
  and move formatting the cli output to the base class instead of each plugin
  having to work independently (bcourt@redhat.com)
- 1039619 - update output to account for qpidd.conf location changing in qpid
  0.24 (jortel@redhat.com)
- 1005899 - report errors fetching bindings from the parent in the report.
  (jortel@redhat.com)
- 1031220 - raising an AttributeError when an attribute is missing on a Model
  (mhrivnak@redhat.com)
- Add support for alternate content sources. (jortel@redhat.com)
- 995076 - make sure to call finalize on the nectar config object
  (jason.connor@gmail.com)
- 1032189 - fixed use of gettext with multiple substitutions
  (mhrivnak@redhat.com)
- 1020300 - Prevent hashed password from being returned by the get user
  command. (bcourt@redhat.com)
- 1019155 - added logic to correctly set the URL when called from any
  /bindings/ URLs (jason.connor@gmail.com)
- 1029057 - have nodes replicate the repository scratchpad. (jortel@redhat.com)
- 1022646 - remove units_path; in 2.3, it's method. (jortel@redhat.com)
- 1026606 - Added docs for get unit REST API (jason.dobies@redhat.com)
- 996606 - Check to see if a repo exists before starting upload process
  (jason.dobies@redhat.com)

* Wed Nov 06 2013 Jeff Ortel <jortel@redhat.com> 2.3.0-1
- 1027500 - init python-gofer before agent and tasking services started.
  (jortel@redhat.com)
- 1022646 - migration_0 needs to add units_size=0. (jortel@redhat.com)
- 1023056 - fix SSL on f19 by using qpid builtin SSL transport.
  (jortel@redhat.com)
- 1022646 - fix migration of nodes 2.2 => 2.3 manifests. (jortel@redhat.com)
- 1022621 - Failed reports are now successful tasks and the report indicates
  the failure (jason.dobies@redhat.com)
- 1022621 - Fixed communication between publish manager and tasking
  (jason.dobies@redhat.com)
- 1017587 - Added a list of possible task states to the docs.
  (rbarlow@redhat.com)
- 1017865 - Corrected task response docs (jason.dobies@redhat.com)
- 1021116 - Convert info level log messages that include Task arguments into
  debug level messages. (rbarlow@redhat.com)
- 1017253 - Removed v1 attribute that no longer exists
  (jason.dobies@redhat.com)
- 1019909 - Added replica set support (jason.dobies@redhat.com)
- 1020549 - tar the content of the distribution directory instead of the
  directory. (jortel@redhat.com)
- 1019455 - Loosened validation checks on the presence of the feed for certain
  configuration parameters (jason.dobies@redhat.com)
- 1011716 - updated spec file to add selinux-policy-targeted dependency for f19
  and removing wrong version dependency on policycoreutils-python
  (skarmark@redhat.com)
- 973678 - Add support for reporting unit upload statuses to the API and CLI.
  (rbarlow@lemonade.usersys.redhat.com)
- 975503 - Add status command to iso publish (bcourt@redhat.com)
- 1017924 - unzip the units.json instead of reading/seeking using gzip.
  (jortel@redhat.com)
- 1017815 - Added logging about publish success and failure
  (mhrivnak@redhat.com)
- 965283 - Document the response for a repo importer delete (bcourt@redhat.com)
- 1014368 - added python-requests-2.0.0 package to pulp dependencies in order
  to support proxy with https (skarmark@redhat.com)
- 1009617 - limit options for repo sync and publish history now states the
  default limit is 5 (einecline@gmail.com)
- 965283 - updating the REST API docs for repo updates as they pertain to
  importers and distributors (mhrivnak@redhat.com)
- 1004805 - pulp-dev.py now looks at the apache version instead of the linux
  distribution version when deciding which config file to install, since the
  apache version is really what matters. (mhrivnak@redhat.com)
- 1014660 - Add command line parsers for numerics & booleans that return empty
  strings for empty values because None is interpreted by the rest api as
  having the value not specified (bcourt@redhat.com)
- 999129 - removing loading of tracker files at the time of initializing upload
  manager and adding it when listing remaining uploads (skarmark@redhat.com)
- 1010292 - serialize _last_modified only when it exists. (jortel@redhat.com)
- 1010016 - blacklist options; require gofer 0.77 which logs messages at DEBUG.
  (jortel@redhat.com)
- 1011972 - fixed in nectar 1.1.2. (jortel@redhat.com)
- 952748 - adding documentation about how to use a UnitAssociationCriteria with
  the REST API. (mhrivnak@redhat.com)
- 1009926 - Fix Exception thrown on applicability generation
  (bcourt@redhat.com)
- 1013097 - permit (.) in node IDs. (jortel@redhat.com)
- 1011268 - Add support for SHA hash which is an alias for SHA1
  (bcourt@redhat.com)
- 721314 - including the README and LICENSE files in all platform packages.
  Also tweaked the README. (mhrivnak@redhat.com)
- 988119 - Convert Python types (list,dict) to JSON types (array, object) in
  api documentation (bcourt@redhat.com)
- 1011053 - Add a from_dict() method to the Criteria model.
  (rbarlow@redhat.com)
- 1012636 - fix post script. (jortel@redhat.com)
- 976435 - load puppet importer config from a file using a common method.
  (bcourt@redhat.com)
- 1004559 - python-simplejson is now required by pulp-common on rhel5. this
  also removes any direct imports of simplejson from outside the pulp-common
  package. (mhrivnak@redhat.com)
- 1011728 - encode unicode values in oauth header. (jortel@redhat.com)
- 975980 - When a repository is updated, push an udpate to all of the
  distributors that depend on the repo. (bcourt@redhat.com)
- 1009912 - removing pymongo dependency for consumers by using actual constants
  instead of importing pymongo in common/constants.py (skarmark@redhat.com)
- 1003326 - generate pulp CA on initial install. (jortel@redhat.com)
- 906039 - do not allow the running weigt to drop below 0
  (jason.connor@gmail.com)
- 1009617 - Fixed the limit option in 'pulp-admin repo history publish'
  (einecline@gmail.com)
- 965751 - migrate nodes to use threaded downloader. (jortel@redhat.com)
- 1009118 - bindings require python-oauth. (jortel@redhat.com)
- 1004346 - deal with bindings w (None) as binding_config. (jortel@redhat.com)
- 995528 - Remove legacy usage of AutoReference as it has a significant
  performance impact on queries of larger repositories and is no longer being
  used. (bcourt@redhat.com)
- 1004790 - Remove legacy dependency on Grinder that is no longer required.
  (bcourt@redhat.com)
- 993424 - forced unbind when bindings have notify_agent=False
  (jortel@redhat.com)
- 959031 - 968524 - rewritten scheduler that fixes bug in subsequent schedule
  runs and allows next_run to be updated when upating the schedule of a
  scheduled_call (jason.connor@gmail.com)
- 1005898 - Remove unnecessary dependency on gofer in pulp-nodes.spec file
  (bcourt@redhat.com)
- 1003285 - fixed an attribute access for an attribute that doesn't exist in
  python 2.6. (mhrivnak@redhat.com)
- 1004897 - Fix bug where distributor validate_config is finding relative path
  conflicts with the repository that is being updated (bcourt@redhat.com)
- 952737 - updated repo creation documentation with parameters to configure
  importers and distributors (skarmark@redhat.com)
- 915330 - Fix performance degradation of importer and distributor
  configuration validation as the number of repositories increased
  (bcourt@redhat.com)
- 956711 - Raise an error to the client if an attempt is made to install an
  errata that does not exist in a repository bound to the consumer
  (bcourt@redhat.com)
- 991500 - updating get_repo_units conduit call to return plugin units instead
  of dictionary (skarmark@redhat.com)
- 976561 - updated the list of decorated collection methods to match the
  Collection object in 2.1.1 (jason.connor@gmail.com)
- 976561 - removed superfluous re-fetching of collection we already have a
  handle to (jason.connor@gmail.com)
- 976561 - added and explicit pool size for the socket "pool" added a new
  decorator around the query methods that calls end_request in order to manage
  the sockets automagically (jason.connor@gmail.com)
- 981736 - when a sync fails, pulp-admin's exit code is now 1 instead of 0.
  (mhrivnak@redhat.com)
- 977948 - fix distributor updating during node sync. (jortel@redhat.com)
- purge changelog
- 973402 - Handle CallReport.progress with value of {} or None.
  (jortel@redhat.com)
- 927216  - remove reference to CDS in the server.conf security section.
  (jortel@redhat.com)
- 928413 - fix query used to determine of bind has pending actions.
  (jortel@redhat.com)
- 970741 - Upgraded nectar for error_msg support (jason.dobies@redhat.com)
- 968012 - Replaced grinder logging config with nectar logging config
  (jason.dobies@redhat.com)

* Tue Jun 04 2013 Jeff Ortel <jortel@redhat.com> 2.2.0-1
- 947445 - allowing consumer ids to allow dots (skarmark@redhat.com)
- 906420 - update storing of resources used by each task in the taskqueue to
  allow dots in the repo id (skarmark@redhat.com)
- 906420 - update storing of resources used by each task in the taskqueue to
  allow dots in the repo id (skarmark@redhat.com)
- 968543 - remove conditional in pulp_version macro. (jortel@redhat.com)
- 927033 - added missing consumer group associate and unassociate webservices
  tests (skarmark@redhat.com)
- 927033 - updating consumer group associate and unassociate calls to return a
  list of all consumers similar to repo group membership instead of just those
  who fulfil the search criteria, updating unit tests and documentation
  (skarmark@redhat.com)
- 965743 - Changed help text to reflect the actual units
  (jason.dobies@redhat.com)
- 963823 - Made the feed SSL options group name a bit more accurate
  (jason.dobies@redhat.com)
- 913670 - fix consumer group bind/unbind. (jortel@redhat.com)
- 878234 - use correct method on coordinator. (jortel@redhat.com)
- 966202 - Change the config options to use the optional parsers.
  (jason.dobies@redhat.com)
- 923796 - Changed example to not cite a specific command
  (jason.dobies@redhat.com)
- 952775 - Fixed broken unit filter application when sorted by association
  (jason.dobies@redhat.com)
- 913171 - using get method instead of dict lookup (skarmark@redhat.com)
- 915473 - fixing login api to return a json document with key and certificate
  (skarmark@redhat.com)
- 913171 - fixed repo details to display list of actual schedules instead of
  schedule ids and unit tests (skarmark@redhat.com)
- 957890 - removing duplicate units in case when consumer is bound to copies of
  same repo (skarmark@redhat.com)
- 957890 - fixed duplicate unit listing in the applicability report and
  performance improvement fix to avoid loading unnecessary units
  (skarmark@redhat.com)
- 954038 - updating applicability api to send unit ids instead of translated
  plugin unit objects to profilers and fixing a couple of performance issues
  (skarmark@redhat.com)
- 924778 - Added hook for a subclass to manipulate the file bundle list after
  the metadata is generated (jason.dobies@redhat.com)
- 916729 - Fixed auth failures to return JSON documents containing a
  programmatic error code and added client-side exception middleware support
  for displaying the proper user message based on the error.
  (jason.dobies@redhat.com)
- 887000 - removed dispatch lookups in sync to determine canceled state
  (jason.connor@gmail.com)
- 927244 - unit association log blacklist criteria (jason.connor@gmail.com)
- 903414 - handle malformed queued calls (jason.connor@gmail.com)
- 927216 - remove CDS section from server.conf. (jortel@redhat.com)
- 953665 - added ability for copy commands to specify the fields of their units
  that should be fetched, so as to avoid loading the entirety of every unit in
  the source repository into RAM. Also added the ability to provide a custom
  "override_config" based on CLI options. (mhrivnak@redhat.com)
- 952310 - support file:// urls. (jortel@redhat.com)
- 949174 - Use a single boolean setting for whether the downloaders should
  validate SSL hosts. (rbarlow@redhat.com)
- 950632 - added unit_id search index on the repo_content_units collection
  (jason.connor@gmail.com)
- 928081 - Take note of HTTP status codes when downloading files.
  (rbarlow@redhat.com)
- 947927 - This call should support both the homogeneous and heterogeneous
  cases (jason.dobies@redhat.com)
- 928509 - Platform changes to support override config in applicability
  (jason.dobies@redhat.com)
- 949186 - Removed the curl TIMEOUT setting and replaced it with a low speed
  limit. (rbarlow@redhat.com)
- 928087 - serialized call request replaced in archival with string
  representation of the call request (jason.connor@gmail.com)
- 924327 - Make sure to run the groups/categories upgrades in the aggregate
  (jason.dobies@redhat.com)
- 918160 - changed --summary flag to *only* display the  summary
  (jason.connor@gmail.com)
- 916794 - 918160 - 920792 - new generator approach to orphan management to
  keep us from stomping on memory (jason.connor@gmail.com)
- 923402 - Clarifications to the help text in logging config files
  (jason.dobies@redhat.com)
- 923402 - Reduce logging level from DEBUG to INFO (jason.dobies@redhat.com)
- 923406 - fixing typo in repo copy bindings causing recursive copy to never
  run (skarmark@redhat.com)
- 922214 - adding selinux context for all files under /srv/pulp instead of
  individual files (skarmark@redhat.com)
- 919155 - Added better test assertions (jason.dobies@redhat.com)
- 919155 - Added handling for connection refused errors
  (jason.dobies@redhat.com)
- 918782 - render warning messages as normal colored text. (jortel@redhat.com)
- 911166 - Use pulp_version macro for consistency and conditional requires on
  both version and release for pre-release packages only. (jortel@redhat.com)
- 908934 - Fix /etc/pki/pulp and /etc/pki/pulp/consumer ownership.
  (jortel@redhat.com)
- 918600 - _content_type_id wasn't being set for erratum and drpm
  (jason.dobies@redhat.com)

* Mon Mar 04 2013 Jeff Ortel <jortel@redhat.com> 2.1.0-1
- 855053 - repository unit counts are now tracked per-unit-type. Also wrote a
  migration that will convert previously-created repositories to have the new
  style of unit counts. (mhrivnak@redhat.com)
- 902514 - removing NameVirtualHost because we weren't using it, and adding one
  authoritative <VirtualHost *:80> block for all plugins to use, since apache
  will only let us use one. (mhrivnak@redhat.com)
- 873782 - added non-authenticate status resource at /v2/status/
  (jason.connor@gmail.com)
- 860089 - added ability to filter tasks using ?id=...&id=...
  (jason.connor@gmail.com)
- 915795 - Fix logging import statemet in pulp-manage-db. (rbarlow@redhat.com)
- 908676 - adding pulp-v1-upgrade-selinux script to enable new selinux policy
  and relabel filesystem after v1 upgrade (skarmark@redhat.com)
- 908676 - adding obsoletes back again for pulp-selinux-server since pulp v1
  has a dependency on this package (skarmark@redhat.com)
- 909493 - adding a separate apache2.4 compatible pulp apache conf file for F18
  (skarmark@redhat.com)
- 909493 - adding a different httpd2.4 compatible pulp config file for f18
  build (skarmark@redhat.com)
- 908676 - make pulp-selinux conflict with pulp-selinux-server instead of
  obsoleting pulp-selinux-server (skarmark@redhat.com)
- 913205 - Removed config options if they aren't relevant
  (jason.dobies@redhat.com)
- 913205 - Corrected storage of feed certificates on upgrade
  (jason.dobies@redhat.com)
- 910419 - added *args and **kwargs to OPTIONS signature to handle regular
  expressions in the url path (jason.connor@gmail.com)
- 906426 - Create the upload directory if someone deletes it
  (jason.dobies@redhat.com)
- 910540 - fix file overlaps in platform packaging. (jortel@redhat.com)
- 908510 - Corrected imports to use compat layer (jason.dobies@redhat.com)
- 908082 - updated SSLRenegBufferSize in apache config to 1MB
  (skarmark@redhat.com)
- 903797 - Corrected docstring for import_units (jason.dobies@redhat.com)
- 905588 - Adding "puppet_module" as an example unit type. This should not
  become a list of every possible unit type, but it's not unreasonable here to
  include some mention of puppet modules. (mhrivnak@redhat.com)
- 880780 - Added config parsing exception to convey more information in the
  event the conf file isn't valid JSON (jason.dobies@redhat.com)
- 905548 - fix handler loading; imp.load_source() supports .py files only.
  (jortel@redhat.com)
- 903387 - remove /var/lib/pulp/(packages|repos) and /var/lib/pulp/published
  (jortel@redhat.com)
- 878234 - added consumer group itineraries and updated group content install
  apis to return a list of call requests, also added unit tests
  (skarmark@redhat.com)
- 888058 - Changed model for the client-side exception handler to be overridden
  and specified to the launcher, allowing an individual client (admin,
  consumer, future other) to customize error messages where relevant.
  (jason.dobies@redhat.com)
- 891423 - Added conduit calls to be able to create units on copy
  (jason.dobies@redhat.com)
- 894467 - Parser methods need to return the value, not just validate it
  (jason.dobies@redhat.com)
- 889893 - added detection of still queued scheduled calls and skip re-
  enqueueing with log message (jason.connor@gmail.com)
- 883938 - Bumped required version of okaara in the spec
  (jason.dobies@redhat.com)
- 885128 - Altered two more files to use the 'db' logger. (rbarlow@redhat.com)
- 885128 - pulp.plugins.loader.api should use the "db" logger.
  (rbarlow@redhat.com)
- 891423 - Added conduit calls to be able to create units on copy
  (jason.dobies@redhat.com)
- 891760 - added importer and distributor configs to kwargs and
  kwargs_blacklist to prevent logging of sensitive data
  (jason.connor@gmail.com)
- 889320 - updating relabel script to run restorecon on /var/www/pulp_puppet
  (skarmark@redhat.com)
- 889320 - adding httpd_sys_content_rw_t context to /var/www/pulp_puppet
  (skarmark@redhat.com)
- 887959 - Removing NameVirtualHost entries from plugin httpd conf files and
  adding it only at one place in main pulp.conf (skarmark@redhat.com)
- 886547 - added check for deleted schedule in scheduled call complete callback
  (jason.connor@gmail.com)
- 882412 - Re-raising PulpException upon upload error instead of always
  replacing exceptions with PulpExecutionException, the latter of which results
  in an undesirable 500 HTTP response. (mhrivnak@redhat.com)
- 875843 - added post sync/publish callbacks to cleanup importer and
  distributor instances before calls are archived (jason.connor@gmail.com)
- 769381 - Fixed delete confirmation message to be task centric
  (jason.dobies@redhat.com)
- 856762 - removing scratchpads from repo search queries (skarmark@redhat.com)
- 886148 - used new result masking to keep full consumer package profiles from
  showing up in the task list and log file (jason.connor@gmail.com)
- 856762 - removing scratchpad from the repo list --details commmand for repo,
  importer and distributor (skarmark@redhat.com)
- 883899 - added conflict detection for call request groups in the webservices
  execution wrapper module (jason.connor@gmail.com)
- 876158 - Removed unused configuration values and cleaned up wording and
  formatting of the remaining options (jason.dobies@redhat.com)
- 882403 - Flushed out the task state to user display mapping as was always the
  intention but never actually came to fruition. (jason.dobies@redhat.com)
- 882422 - added the distributor_list keyword argument to the call requets
  kwarg_blacklist to prevent it from being logged (jason.connor@gmail.com)
- 885229 - add requires: nss-tools. (jortel@redhat.com)
- 885098 - Use a separate logging config for pulp-manage-db.
  (rbarlow@redhat.com)
- 885134 - Added check to not parse an apache error as if it has the Pulp
  structure and handling in the exception middleware for it
  (jason.dobies@redhat.com)
- 867464 - Renaming modules to units and a fixing a few minor output errors
  (skarmark@redhat.com)
- 882421 - moving unit remove command into the platform from RPM extensions so
  it can be used by other extension families (mhrivnak@redhat.com)
- 877147 - added check for path type when removing orphans
  (jason.connor@gmail.com)
- 882423 - fix upload in repo controller. (jortel@redhat.com)
- 883568 - Reworded portion about recurrences (jason.dobies@redhat.com)
- 883754 - The notes option was changed to have a parser, but some code using
  it was continuing to manually parse it again, which would tank.
  (jason.dobies@redhat.com)
- 866996 - Added ability to hide the details link on association commands when
  it isn't a search. (jason.dobies@redhat.com)
- 877797 - successful call of canceling a task now returns a call report
  through the rest api (jason.connor@gmail.com)
- 867464 - updating general module upload command output (skarmark@redhat.com)
- 882424 - only have 1 task, presumedly the "main" one, in a task group update
  the last_run field (jason.connor@gmail.com)
- 883059 - update server.conf to make server_name optional
  (skarmark@redhat.com)
- 883059 - updating default server config to lookup server hostname
  (skarmark@redhat.com)
- 862187 /var/log/pulp/db.log now includes timestamps. (rbarlow@redhat.com)
- 883025 - Display note to copy qpid certificates to each consumer.
  (jortel@redhat.com)
- 880441 - Fixed call to a method that was renamed (jason.dobies@redhat.com)
- 881120 - utilized new serialize_result call report flag to hide consumer key
  when reporting the task information (jason.connor@gmail.com)
- 882428 - utilizing new call report serialize_result flag to prevent the call
  reports from being serialized and reported over the rest api
  (jason.connor@gmail.com)
- 882401 - added skipped as a recognized state to the cli parser
  (jason.connor@gmail.com)
- 862290 - Added documentation for the new ListRepositoriesCommand methods
  (jason.dobies@redhat.com)
- 881639 - more programmatic. (jortel@redhat.com)
- 881389 - fixed rpm consumer bind to raise an error on non existing repos
  (skarmark@redhat.com)
- 827620 - updated repo, repo_group, consumer and user apis to use execute
  instead of execute_ok (skarmark@redhat.com)
- 878620 - fixed task group resource to return only tasks in the group instead
  of all tasks ever run... :P (jason.connor@gmail.com)
- 866491 - Change the source repo ID validation to be a 400, not 404
  (jason.dobies@redhat.com)
- 866491 - Check for repo existence and raise a 404 if not found instead of
  leaving the task to do it (jason.dobies@redhat.com)
- 881120 - strip the private key from returned consumer object.
  (jortel@redhat.com)
- 862290 - Added support in generic list repos command for listing other
  repositories (jason.dobies@redhat.com)
- 877914 - updating old file links from selinux installation and un-
  installation (skarmark@redhat.com)
- 873786 - updating enable.sh for correct amqp ports (skarmark@redhat.com)
- 878654 - fixed error message when revoking permission from a non-existing
  user and added unit tests (skarmark@redhat.com)
- added database collection reaper system that will wake up periodically and
  remove old documents from configured collections (jason.connor@gmail.com)
- 876662 - Added middleware exception handling for when the client cannot
  resolve the server hostname (jason.dobies@redhat.com)
- 753680 - Taking this opportunity to quiet the logs a bit too
  (jason.dobies@redhat.com)
- 753680 - Increased the logging clarity and location for initialization errors
  (jason.dobies@redhat.com)
- 871858 - Implemented sync and publish status commands
  (jason.dobies@redhat.com)
- 873421 - changed a wait-time message to be more appropriate, and added a bit
  of function parameter documentation. (mhrivnak@redhat.com)
- 877170 - Added ability to ID validator to handle multiple inputs
  (jason.dobies@redhat.com)
- 877435 - Pulled the filters/order to constants and use in search
  (jason.dobies@redhat.com)
- 875606 - Added isodate and python-setuptools deps. Rolled into a quick audit
  of all the requirements and changed quite a few. There were several missing
  and several no longer applicaple. Also removed a stray import of okaara from
  within the bindings package. (mhrivnak@redhat.com)
- 874243 - return 404 when profile does not exist. (jortel@redhat.com)
- 876662 - Added pretty error message when the incorrect server hostname is
  used (jason.dobies@redhat.com)
- 876332 - add missing tags to bind itinerary. (jortel@redhat.com)

* Thu Dec 20 2012 Jeff Ortel <jortel@redhat.com> 2.0.6-1
- 887959 - Removing NameVirtualHost entries from plugin httpd conf files and
  adding it only at one place in main pulp.conf (skarmark@redhat.com)
- 886547 - added check for deleted schedule in scheduled call complete callback
  (jason.connor@gmail.com)
- 882412 - Re-raising PulpException upon upload error instead of always
  replacing exceptions with PulpExecutionException, the latter of which results
  in an undesirable 500 HTTP response. (mhrivnak@redhat.com)
- 875843 - added post sync/publish callbacks to cleanup importer and
  distributor instances before calls are archived (jason.connor@gmail.com)
- 769381 - Fixed delete confirmation message to be task centric
  (jason.dobies@redhat.com)
- 856762 - removing scratchpads from repo search queries (skarmark@redhat.com)
- 886148 - used new result masking to keep full consumer package profiles from
  showing up in the task list and log file (jason.connor@gmail.com)
- 856762 - removing scratchpad from the repo list --details commmand for repo,
  importer and distributor (skarmark@redhat.com)
- 883899 - added conflict detection for call request groups in the webservices
  execution wrapper module (jason.connor@gmail.com)
- 876158 - Removed unused configuration values and cleaned up wording and
  formatting of the remaining options (jason.dobies@redhat.com)
- 882403 - Flushed out the task state to user display mapping as was always the
  intention but never actually came to fruition. (jason.dobies@redhat.com)
- 882422 - added the distributor_list keyword argument to the call requets
  kwarg_blacklist to prevent it from being logged (jason.connor@gmail.com)
- 885229 - add requires: nss-tools. (jortel@redhat.com)
- 885098 - Use a separate logging config for pulp-manage-db.
  (rbarlow@redhat.com)
- 885134 - Added check to not parse an apache error as if it has the Pulp
  structure and handling in the exception middleware for it
  (jason.dobies@redhat.com)
- 867464 - Renaming modules to units and a fixing a few minor output errors
  (skarmark@redhat.com)
- 882421 - moving unit remove command into the platform from RPM extensions so
  it can be used by other extension families (mhrivnak@redhat.com)
- 877147 - added check for path type when removing orphans
  (jason.connor@gmail.com)
- 882423 - fix upload in repo controller. (jortel@redhat.com)
- 883568 - Reworded portion about recurrences (jason.dobies@redhat.com)
- 883754 - The notes option was changed to have a parser, but some code using
  it was continuing to manually parse it again, which would tank.
  (jason.dobies@redhat.com)
- 866996 - Added ability to hide the details link on association commands when
  it isn't a search. (jason.dobies@redhat.com)
- 877797 - successful call of canceling a task now returns a call report
  through the rest api (jason.connor@gmail.com)
- 867464 - updating general module upload command output (skarmark@redhat.com)
- 882424 - only have 1 task, presumedly the "main" one, in a task group update
  the last_run field (jason.connor@gmail.com)
- 883059 - update server.conf to make server_name optional
  (skarmark@redhat.com)
- 883059 - updating default server config to lookup server hostname
  (skarmark@redhat.com)
- 862187 /var/log/pulp/db.log now includes timestamps. (rbarlow@redhat.com)
- 883025 - Display note to copy qpid certificates to each consumer.
  (jortel@redhat.com)
- 880441 - Fixed call to a method that was renamed (jason.dobies@redhat.com)
- 881120 - utilized new serialize_result call report flag to hide consumer key
  when reporting the task information (jason.connor@gmail.com)
- 882428 - utilizing new call report serialize_result flag to prevent the call
  reports from being serialized and reported over the rest api
  (jason.connor@gmail.com)
- 882401 - added skipped as a recognized state to the cli parser
  (jason.connor@gmail.com)
- 862290 - Added documentation for the new ListRepositoriesCommand methods
  (jason.dobies@redhat.com)
- 881639 - more programmatic. (jortel@redhat.com)
- 881389 - fixed rpm consumer bind to raise an error on non existing repos
  (skarmark@redhat.com)
- 827620 - updated repo, repo_group, consumer and user apis to use execute
  instead of execute_ok (skarmark@redhat.com)
- 878620 - fixed task group resource to return only tasks in the group instead
  of all tasks ever run... :P (jason.connor@gmail.com)
- 866491 - Change the source repo ID validation to be a 400, not 404
  (jason.dobies@redhat.com)
- 866491 - Check for repo existence and raise a 404 if not found instead of
  leaving the task to do it (jason.dobies@redhat.com)
- 881120 - strip the private key from returned consumer object.
  (jortel@redhat.com)
- 862290 - Added support in generic list repos command for listing other
  repositories (jason.dobies@redhat.com)
- 877914 - updating old file links from selinux installation and un-
  installation (skarmark@redhat.com)
- 873786 - updating enable.sh for correct amqp ports (skarmark@redhat.com)
- 878654 - fixed error message when revoking permission from a non-existing
  user and added unit tests (skarmark@redhat.com)
- added database collection reaper system that will wake up periodically and
  remove old documents from configured collections (jason.connor@gmail.com)
- 876662 - Added middleware exception handling for when the client cannot
  resolve the server hostname (jason.dobies@redhat.com)
- 753680 - Taking this opportunity to quiet the logs a bit too
  (jason.dobies@redhat.com)
- 753680 - Increased the logging clarity and location for initialization errors
  (jason.dobies@redhat.com)
- 871858 - Implemented sync and publish status commands
  (jason.dobies@redhat.com)
- 873421 - changed a wait-time message to be more appropriate, and added a bit
  of function parameter documentation. (mhrivnak@redhat.com)
- 877170 - Added ability to ID validator to handle multiple inputs
  (jason.dobies@redhat.com)
- 877435 - Pulled the filters/order to constants and use in search
  (jason.dobies@redhat.com)
- 875606 - Added isodate and python-setuptools deps. Rolled into a quick audit
  of all the requirements and changed quite a few. There were several missing
  and several no longer applicaple. Also removed a stray import of okaara from
  within the bindings package. (mhrivnak@redhat.com)
- 874243 - return 404 when profile does not exist. (jortel@redhat.com)
- 876662 - Added pretty error message when the incorrect server hostname is
  used (jason.dobies@redhat.com)
- 876332 - add missing tags to bind itinerary. (jortel@redhat.com)<|MERGE_RESOLUTION|>--- conflicted
+++ resolved
@@ -32,12 +32,8 @@
 # ---- Pulp Platform -----------------------------------------------------------
 
 Name: pulp
-Version: 2.6.2
-<<<<<<< HEAD
+Version: 2.6.3
 Release: 0.1.alpha%{?dist}
-=======
-Release: 1%{?dist}
->>>>>>> 37a42f78
 Summary: An application for managing software content
 Group: Development/Languages
 License: GPLv2
