#!/usr/bin/env python
# -*- coding: utf-8 -*-

import os
import subprocess
import sys

from pulp.devel.test_runner import run_tests

# Find and eradicate any existing .pyc files, so they do not eradicate us!
PROJECT_DIR = os.path.dirname(__file__)
subprocess.call(['find', PROJECT_DIR, '-name', '*.pyc', '-delete'])

# Check for style
config_file = os.path.join(PROJECT_DIR, 'flake8.cfg')
# These paths should all pass PEP-8 checks
paths_to_check = [
<<<<<<< HEAD
    'server/pulp/server/content/sources',
=======
    'server/pulp/server/async/',
>>>>>>> d201d40f
    'server/pulp/server/tasks/',
    'server/test/unit/server/']
paths_to_check = [os.path.join(PROJECT_DIR, p) for p in paths_to_check]
command = ['flake8', '--config', config_file]
command.extend(paths_to_check)
flake8_exit_code = subprocess.call(command)

PACKAGES = [
    os.path.dirname(__file__),
    'pulp',
    'pulp_node',
]


TESTS_ALL_PLATFORMS = [
    'agent/test/unit',
    'bindings/test/unit',
    'client_consumer/test/unit',
    'client_lib/test/unit',
    'common/test/unit'
]

TESTS_NON_RHEL5 = [
    'client_admin/test/unit',
    'nodes/test/unit',
    'server/test/unit',
    'devel/test/unit'
]

dir_safe_all_platforms = [os.path.join(os.path.dirname(__file__), x) for x in TESTS_ALL_PLATFORMS]
dir_safe_non_rhel5 = [os.path.join(os.path.dirname(__file__), x) for x in TESTS_NON_RHEL5]

tests_exit_code = run_tests(PACKAGES, dir_safe_all_platforms, dir_safe_non_rhel5)

sys.exit(flake8_exit_code or tests_exit_code)<|MERGE_RESOLUTION|>--- conflicted
+++ resolved
@@ -15,11 +15,8 @@
 config_file = os.path.join(PROJECT_DIR, 'flake8.cfg')
 # These paths should all pass PEP-8 checks
 paths_to_check = [
-<<<<<<< HEAD
+    'server/pulp/server/async/',
     'server/pulp/server/content/sources',
-=======
-    'server/pulp/server/async/',
->>>>>>> d201d40f
     'server/pulp/server/tasks/',
     'server/test/unit/server/']
 paths_to_check = [os.path.join(PROJECT_DIR, p) for p in paths_to_check]
