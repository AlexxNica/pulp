#!/usr/bin/env python
# -*- coding: utf-8 -*-

import os
import subprocess
import sys

from pulp.devel.test_runner import run_tests

# Find and eradicate any existing .pyc files, so they do not eradicate us!
PROJECT_DIR = os.path.dirname(__file__)
subprocess.call(['find', PROJECT_DIR, '-name', '*.pyc', '-delete'])

# These paths should all pass PEP-8 checks
paths_to_check = [
<<<<<<< HEAD
    'server/pulp/plugins/file/',
    'server/pulp/plugins/types/',
=======
    'server/pulp/plugins/loader/',
>>>>>>> 3348c8f6
    'server/pulp/server/agent/',
    'server/pulp/server/async/',
    'server/pulp/server/auth/',
    'server/pulp/server/common/',
    'server/pulp/server/content/',
    'server/pulp/server/db/',
    'server/pulp/server/event/',
    'server/pulp/server/maintenance/',
    'server/pulp/server/managers/content/',
    'server/pulp/server/managers/consumer/',
    'server/pulp/server/managers/repo/',
    'server/pulp/server/tasks/',
    'server/test/unit/server/']

PACKAGES = [
    os.path.dirname(__file__),
    'pulp',
    'pulp_node',
]


TESTS_ALL_PLATFORMS = [
    'agent/test/unit',
    'bindings/test/unit',
    'client_consumer/test/unit',
    'client_lib/test/unit',
    'common/test/unit'
]

TESTS_NON_RHEL5 = [
    'client_admin/test/unit',
    'nodes/test/unit',
    'server/test/unit',
    'devel/test/unit'
]

dir_safe_all_platforms = [os.path.join(os.path.dirname(__file__), x) for x in TESTS_ALL_PLATFORMS]
dir_safe_non_rhel5 = [os.path.join(os.path.dirname(__file__), x) for x in TESTS_NON_RHEL5]

tests_exit_code = run_tests(PACKAGES, dir_safe_all_platforms, dir_safe_non_rhel5,
                            flake8_paths=paths_to_check)

sys.exit(tests_exit_code)<|MERGE_RESOLUTION|>--- conflicted
+++ resolved
@@ -13,12 +13,9 @@
 
 # These paths should all pass PEP-8 checks
 paths_to_check = [
-<<<<<<< HEAD
     'server/pulp/plugins/file/',
+    'server/pulp/plugins/loader/',
     'server/pulp/plugins/types/',
-=======
-    'server/pulp/plugins/loader/',
->>>>>>> 3348c8f6
     'server/pulp/server/agent/',
     'server/pulp/server/async/',
     'server/pulp/server/auth/',
