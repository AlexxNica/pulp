# -*- coding: utf-8 -*-
#
# Copyright © 2013 Red Hat, Inc.
#
# This software is licensed to you under the GNU General Public
# License as published by the Free Software Foundation; either version
# 2 of the License (GPLv2) or (at your option) any later version.
# There is NO WARRANTY for this software, express or implied,
# including the implied warranties of MERCHANTABILITY,
# NON-INFRINGEMENT, or FITNESS FOR A PARTICULAR PURPOSE. You should
# have received a copy of GPLv2 along with this software; if not, see
# http://www.gnu.org/licenses/old-licenses/gpl-2.0.txt.

from pulp.server.db import connection
from pulp.server.db.migrations.lib import managers


def migrate(*args, **kwargs):
    """
    Regenerates the 'content_unit_counts' attribute of each repository, and
    removes the obsolete attribute 'content_unit_count'. The normal use case
    will be that the 'content_unit_counts' attribute does not yet exist, but
    this migration is idempotent just in case.
    """
<<<<<<< HEAD
    managers.RepoManager().rebuild_content_unit_counts()
    repo_collection = connection.get_collection('repos')
    repo_collection.update({}, {'$unset': {'content_unit_count': 1}}, safe=True)
=======
    RepoManager().rebuild_content_unit_counts()
    repo_collection = Repo.get_collection()
    repo_collection.update({}, {'$unset': {'content_unit_count': 1}})
>>>>>>> f8871261
<|MERGE_RESOLUTION|>--- conflicted
+++ resolved
@@ -22,12 +22,6 @@
     will be that the 'content_unit_counts' attribute does not yet exist, but
     this migration is idempotent just in case.
     """
-<<<<<<< HEAD
     managers.RepoManager().rebuild_content_unit_counts()
     repo_collection = connection.get_collection('repos')
-    repo_collection.update({}, {'$unset': {'content_unit_count': 1}}, safe=True)
-=======
-    RepoManager().rebuild_content_unit_counts()
-    repo_collection = Repo.get_collection()
-    repo_collection.update({}, {'$unset': {'content_unit_count': 1}})
->>>>>>> f8871261
+    repo_collection.update({}, {'$unset': {'content_unit_count': 1}})