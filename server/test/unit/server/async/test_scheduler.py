from datetime import datetime, timedelta
import unittest
import platform

from celery.beat import ScheduleEntry
import mock
from mongoengine import NotUniqueError

<<<<<<< HEAD
from pulp.common.constants import SCHEDULER_WORKER_NAME
=======
from pulp.common import constants
>>>>>>> b0f8dd7d
from pulp.server.async import scheduler
from pulp.server.db.model import dispatch, Worker
from pulp.server.managers.factory import initialize
from pulp.tasking.celery_instance import celery as app
from pulp.tasking.constants import TASKING_CONSTANTS

initialize()


class TestEventMonitorEvents(unittest.TestCase):
    def setUp(self):
        self.event_monitor = scheduler.EventMonitor()

    @mock.patch('pulp.server.async.scheduler.app.events.Receiver')
    def test_handlers_declared(self, mock_receiver):
        self.event_monitor.monitor_events()

        self.assertEqual(mock_receiver.call_count, 1)
        self.assertEqual(mock_receiver.return_value.capture.call_count, 1)
        handlers = mock_receiver.call_args[1]['handlers']

        self.assertTrue('worker-heartbeat' in handlers)
        self.assertTrue('worker-offline' in handlers)
        self.assertTrue('worker-online' in handlers)

    @mock.patch('pulp.server.async.scheduler.app.connection')
    @mock.patch('pulp.server.async.scheduler.app.events.Receiver')
    def test_connection_passed(self, mock_receiver, mock_connection):
        self.event_monitor.monitor_events()
        self.assertTrue(mock_receiver.call_args[0][0] is
                        mock_connection.return_value.__enter__.return_value)
        capture = mock_receiver.return_value.capture
        capture.assert_called_once_with(limit=None, timeout=None, wakeup=True)


class TestSchedulerInit(unittest.TestCase):
    @mock.patch.object(scheduler.Scheduler, 'setup_schedule', new=mock.MagicMock())
    @mock.patch('celery.beat.Scheduler.__init__')
    @mock.patch.object(scheduler.Scheduler, 'spawn_pulp_monitor_threads')
    def test__init__(self, mock_spawn_pulp_monitor_threads, mock_base_init):
        arg1 = mock.Mock()
        arg2 = mock.Mock()
        kwarg1 = mock.Mock()
        kwarg2 = mock.Mock()

        my_scheduler = scheduler.Scheduler(arg1, arg2, kwarg1=kwarg1, kwarg2=kwarg2)

        self.assertTrue(my_scheduler._schedule is None)
        self.assertTrue(my_scheduler._loaded_from_db_count == 0)
        self.assertTrue(not mock_spawn_pulp_monitor_threads.called)
        self.assertTrue(scheduler.Scheduler._mongo_initialized is False)
        mock_base_init.assert_called_once_with(arg1, arg2, app=app, kwarg1=kwarg1, kwarg2=kwarg2)

    @mock.patch('celery.beat.Scheduler.__init__', new=mock.Mock())
    @mock.patch.object(scheduler.Scheduler, 'spawn_pulp_monitor_threads')
    @mock.patch('pulp.server.async.scheduler.EventMonitor')
    def test__init__lazy_is_True(self, mock_event_monitor, mock_spawn_pulp_monitor_threads):
        mock_app = mock.Mock()
        scheduler.Scheduler(mock_app, lazy=True)
        self.assertTrue(not mock_spawn_pulp_monitor_threads.called)

    @mock.patch('celery.beat.Scheduler.__init__', new=mock.Mock())
    @mock.patch.object(scheduler.Scheduler, 'spawn_pulp_monitor_threads')
    @mock.patch('pulp.server.async.scheduler.EventMonitor')
    def test__init__lazy_is_False(self, mock_event_monitor, mock_spawn_pulp_monitor_threads):
        mock_app = mock.Mock()
        scheduler.Scheduler(mock_app, lazy=False)
        self.assertTrue(mock_spawn_pulp_monitor_threads.called)


class TestSchedulerSpawnPulpMonitorThreads(unittest.TestCase):

    @mock.patch('celery.beat.Scheduler.__init__', new=mock.Mock())
    @mock.patch('pulp.server.async.scheduler.EventMonitor')
    @mock.patch('pulp.server.async.scheduler.CeleryProcessTimeoutMonitor')
    def test_spawn_pulp_monitor_threads(self, mock_celery_timeout_monitor, mock_event_monitor):
        my_scheduler = scheduler.Scheduler()

        my_scheduler.spawn_pulp_monitor_threads()

        mock_event_monitor.assert_called_once_with()
        self.assertTrue(mock_event_monitor.return_value.daemon)
        mock_event_monitor.return_value.start.assert_called_once()

        mock_celery_timeout_monitor.assert_called_once_with()
        self.assertTrue(mock_celery_timeout_monitor.return_value.daemon)
        mock_celery_timeout_monitor.return_value.start.assert_called_once()


class TestSchedulerTick(unittest.TestCase):
    @mock.patch('celery.beat.Scheduler.__init__', new=mock.Mock())
    @mock.patch('celery.beat.Scheduler.tick')
    @mock.patch('pulp.server.async.scheduler.worker_watcher')
    @mock.patch('pulp.server.async.scheduler.CeleryBeatLock')
    def test_calls_superclass(self, mock_celerybeatlock, mock_worker_watcher, mock_tick):
        sched_instance = scheduler.Scheduler()

        sched_instance.tick()

        mock_tick.assert_called_once_with()

    @mock.patch('celery.beat.Scheduler.__init__', new=mock.Mock())
    @mock.patch('celery.beat.Scheduler.tick')
    @mock.patch('pulp.server.async.scheduler.CELERYBEAT_NAME', 'test@some_host')
    @mock.patch('pulp.server.async.scheduler.time')
    @mock.patch('pulp.server.async.scheduler.worker_watcher')
    @mock.patch('pulp.server.async.scheduler.CeleryBeatLock')
    def test_calls_handle_heartbeat(self, mock_celerybeatlock, mock_worker_watcher, time,
                                    mock_tick):
        sched_instance = scheduler.Scheduler()
        time.time.return_value = 1449261335.275528

        sched_instance.tick()

        expected_event = {
            'timestamp': 1449261335.275528,
            'local_received': 1449261335.275528,
            'type': 'scheduler-event',
            'hostname': 'test@some_host'
        }
        mock_worker_watcher.handle_worker_heartbeat.assert_called_once_with(expected_event)
        mock_worker_watcher.assert_called_once()

    @mock.patch('celery.beat.Scheduler.__init__', new=mock.Mock())
    @mock.patch('pulp.server.async.scheduler.datetime')
    @mock.patch('pulp.server.async.scheduler.worker_watcher')
    @mock.patch('pulp.server.async.scheduler.CeleryBeatLock')
    @mock.patch('celery.beat.Scheduler.tick')
    def test_heartbeat_lock_insert_success(self, mock_tick, mock_celerybeatlock,
                                           mock_worker_watcher, mock_timestamp):

        sched_instance = scheduler.Scheduler()
        sched_instance.tick()

        lock_timestamp = mock_timestamp.utcnow()
        celerybeat_name = constants.SCHEDULER_WORKER_NAME + "@" + platform.node()

        mock_celerybeatlock.assert_called_once_with(
            timestamp=lock_timestamp, name=celerybeat_name)
        mock_celerybeatlock.objects().save().assert_called_once()

    @mock.patch('celery.beat.Scheduler.__init__', new=mock.Mock())
    @mock.patch('pulp.server.async.scheduler.worker_watcher')
    @mock.patch('pulp.server.async.scheduler.CeleryBeatLock')
    @mock.patch('celery.beat.Scheduler.tick')
    def test_heartbeat_lock_update(self, mock_tick, mock_celerybeatlock, mock_worker_watcher):

        mock_celerybeatlock.objects.return_value.update.return_value = 1

        sched_instance = scheduler.Scheduler()
        sched_instance.tick()

        mock_tick.assert_called_once_with()

    @mock.patch('celery.beat.Scheduler.__init__', new=mock.Mock())
    @mock.patch('pulp.server.async.scheduler.worker_watcher')
    @mock.patch('pulp.server.async.scheduler.CeleryBeatLock')
    @mock.patch('celery.beat.Scheduler.tick')
    def test_heartbeat_lock_delete(self, mock_tick, mock_celerybeatlock, mock_worker_watcher):

        mock_celerybeatlock.objects.return_value.update.return_value = 0

        sched_instance = scheduler.Scheduler()
        sched_instance.tick()

        mock_tick.assert_called_once_with()

        mock_celerybeatlock.objects().delete().assert_called_once()

    @mock.patch('celery.beat.Scheduler.__init__', new=mock.Mock())
    @mock.patch('pulp.server.async.scheduler.worker_watcher')
    @mock.patch('pulp.server.async.scheduler.CeleryBeatLock')
    @mock.patch('celery.beat.Scheduler.tick')
    def test_heartbeat_lock_exception(self, mock_tick, mock_celerybeatlock, mock_worker_watcher):

        mock_celerybeatlock.objects.return_value.update.return_value = 0
        mock_celerybeatlock.return_value.save.side_effect = NotUniqueError()

        sched_instance = scheduler.Scheduler()
        sched_instance.tick()

        self.assertFalse(mock_tick.called)


class TestSchedulerSetupSchedule(unittest.TestCase):

    @mock.patch('threading.Thread', new=mock.MagicMock())
    @mock.patch.object(scheduler.Scheduler, '_mongo_initialized', new=False)
    @mock.patch('itertools.imap')
    @mock.patch('pulp.server.async.scheduler.db_connection')
    def test_initialize_mongo_db_correctly(self, mock_db_connection, mock_imap):
        sched_instance = scheduler.Scheduler()

        sched_instance.setup_schedule()

        mock_db_connection.initialize.assert_called_once_with()
        self.assertTrue(scheduler.Scheduler._mongo_initialized)

    @mock.patch('threading.Thread', new=mock.MagicMock())
    @mock.patch.object(scheduler.Scheduler, '_mongo_initialized', new=True)
    @mock.patch('itertools.imap')
    @mock.patch('pulp.server.async.scheduler.db_connection')
    def test_ignore_mongo_db_when_appropriate(self, mock_db_connection, mock_imap):
        sched_instance = scheduler.Scheduler()

        sched_instance.setup_schedule()

        self.assertTrue(not mock_db_connection.initialize.called)
        self.assertTrue(scheduler.Scheduler._mongo_initialized)

    @mock.patch('threading.Thread', new=mock.MagicMock())
    @mock.patch('pulp.server.async.scheduler.Scheduler._mongo_initialized', True)
    @mock.patch('pulp.server.managers.schedule.utils.get_enabled', return_value=[])
    def test_loads_app_schedules(self, mock_get_enabled):
        sched_instance = scheduler.Scheduler()

        # make sure we have some real data to test with
        self.assertTrue(len(sched_instance.app.conf.CELERYBEAT_SCHEDULE) > 0)

        for key in sched_instance.app.conf.CELERYBEAT_SCHEDULE:
            self.assertTrue(key in sched_instance._schedule)
            self.assertTrue(isinstance(sched_instance._schedule.get(key), ScheduleEntry))

    @mock.patch('threading.Thread', new=mock.MagicMock())
    @mock.patch('pulp.server.async.scheduler.Scheduler._mongo_initialized', True)
    @mock.patch('pulp.server.managers.schedule.utils.get_enabled')
    def test_loads_db_schedules(self, mock_get_enabled):
        mock_get_enabled.return_value = SCHEDULES

        sched_instance = scheduler.Scheduler()
        # remove schedules we're not testing for
        for key in scheduler.app.conf.CELERYBEAT_SCHEDULE:
            del sched_instance._schedule[key]

        self.assertEqual(len(sched_instance._schedule), 2)
        self.assertTrue(isinstance(sched_instance._schedule.get('529f4bd93de3a31d0ec77338'),
                                   dispatch.ScheduleEntry))

        # make sure it chose the maximum enabled timestamp
        self.assertEqual(sched_instance._most_recent_timestamp, 1387218569.811224)
        # make sure the entry with no remaining runs does not go into the schedule
        self.assertTrue('529f4bd93de3a31d0ec77340' not in sched_instance._schedule)


class TestSchedulerScheduleChanged(unittest.TestCase):
    @mock.patch('threading.Thread', new=mock.MagicMock())
    @mock.patch('pulp.server.async.scheduler.Scheduler._mongo_initialized', True)
    @mock.patch('pulp.server.managers.schedule.utils.get_enabled')
    @mock.patch('pulp.server.managers.schedule.utils.get_updated_since')
    def test_count_changed(self, mock_updated_since, mock_get_enabled):
        """
        This test ensures that if the number of enabled schedules changes, the schedule_changed
        property returns True.
        """
        mock_updated_since.return_value.count.return_value = 0
        mock_get_enabled.return_value = SCHEDULES
        sched_instance = scheduler.Scheduler()

        mock_get_enabled.return_value = mock.MagicMock()
        mock_get_enabled.return_value.count.return_value = sched_instance._loaded_from_db_count + 1

        self.assertTrue(sched_instance.schedule_changed is True)

    @mock.patch('threading.Thread', new=mock.MagicMock())
    @mock.patch('pulp.server.async.scheduler.Scheduler._mongo_initialized', True)
    @mock.patch('pulp.server.managers.schedule.utils.get_enabled')
    @mock.patch('pulp.server.managers.schedule.utils.get_updated_since')
    def test_new_updated(self, mock_updated_since, mock_get_enabled):
        mock_get_enabled.return_value = SCHEDULES
        sched_instance = scheduler.Scheduler()

        mock_get_enabled.return_value = mock.MagicMock()
        mock_get_enabled.return_value.count.return_value = sched_instance._loaded_from_db_count
        mock_updated_since.return_value.count.return_value = 1

        self.assertTrue(sched_instance.schedule_changed is True)

    @mock.patch('threading.Thread', new=mock.MagicMock())
    @mock.patch('pulp.server.async.scheduler.Scheduler._mongo_initialized', True)
    @mock.patch('pulp.server.managers.schedule.utils.get_enabled')
    @mock.patch('pulp.server.managers.schedule.utils.get_updated_since')
    def test_no_changes(self, mock_updated_since, mock_get_enabled):
        mock_updated_since.return_value.count.return_value = 0
        mock_get_enabled.return_value = SCHEDULES
        sched_instance = scheduler.Scheduler()

        mock_get_enabled.return_value = mock.MagicMock()
        # -1 because there is an ignored schedule that has 0 remaining runs
        mock_get_enabled.return_value.count.return_value = len(SCHEDULES) - 1

        self.assertTrue(sched_instance.schedule_changed is False)


class TestSchedulerSchedule(unittest.TestCase):
    @mock.patch('pulp.server.async.scheduler.Scheduler._mongo_initialized', True)
    @mock.patch('threading.Thread', new=mock.MagicMock())
    @mock.patch.object(scheduler.Scheduler, 'get_schedule')
    def test_schedule_is_None(self, mock_get_schedule):
        sched_instance = scheduler.Scheduler()
        sched_instance._schedule = None

        sched_instance.schedule

        # make sure it called the get_schedule() method inherited from the baseclass
        mock_get_schedule.assert_called_once_with()

    @mock.patch('threading.Thread', new=mock.MagicMock())
    @mock.patch.object(scheduler.Scheduler, 'setup_schedule')
    @mock.patch.object(scheduler.Scheduler, 'schedule_changed', new=True)
    def test_schedule_changed(self, mock_setup_schedule):
        sched_instance = scheduler.Scheduler()

        sched_instance.schedule

        # make sure it called the setup_schedule() method
        mock_setup_schedule.assert_called_once_with()

    @mock.patch('threading.Thread', new=mock.MagicMock())
    @mock.patch.object(scheduler.Scheduler, 'schedule_changed', return_value=False)
    @mock.patch.object(scheduler.Scheduler, 'setup_schedule')
    def test_schedule_returns_value(self, mock_setup_schedule, mock_schedule_changed):
        sched_instance = scheduler.Scheduler()
        sched_instance._schedule = mock.Mock()

        ret = sched_instance.schedule

        self.assertTrue(ret is sched_instance._schedule)


class TestSchedulerAdd(unittest.TestCase):
    @mock.patch('threading.Thread', new=mock.MagicMock())
    @mock.patch.object(scheduler.Scheduler, 'setup_schedule')
    def test_not_implemented(self, mock_setup_schedule):
        sched_instance = scheduler.Scheduler()

        self.assertRaises(NotImplementedError, sched_instance.add)


class TestEventMonitorRun(unittest.TestCase):
    class SleepException(Exception):
        pass

    @mock.patch.object(scheduler.EventMonitor, 'monitor_events', spec_set=True)
    @mock.patch.object(scheduler.time, 'sleep', spec_set=True)
    def test_sleeps(self, mock_sleep, mock_monitor_events):
        # raising an exception is the only way we have to break out of the
        # infinite loop
        mock_sleep.side_effect = self.SleepException

        self.assertRaises(self.SleepException, scheduler.EventMonitor().run)

        # verify the frequency
        mock_sleep.assert_called_once_with(10)

    @mock.patch.object(scheduler._logger, 'error', spec_set=True)
    @mock.patch.object(scheduler.EventMonitor, 'monitor_events', spec_set=True)
    @mock.patch.object(scheduler.time, 'sleep', spec_set=True)
    def test_monitor_events(self, mock_sleep, mock_monitor_events, mock_log_error):

        # raising an exception is the only way we have to break out of the
        # infinite loop
        mock_monitor_events.side_effect = self.SleepException
        mock_log_error.side_effect = self.SleepException

        self.assertRaises(self.SleepException, scheduler.EventMonitor().run)

        mock_monitor_events.assert_called_once_with()

    @mock.patch.object(scheduler._logger, 'error', spec_set=True)
    @mock.patch.object(scheduler.EventMonitor, 'monitor_events', spec_set=True)
    @mock.patch.object(scheduler.time, 'sleep', spec_set=True)
    def test_logs_exception(self, mock_sleep, mock_monitor_events, mock_log_error):

        # raising an exception is the only way we have to break out of the
        # infinite loop
        mock_monitor_events.side_effect = self.SleepException
        mock_log_error.side_effect = self.SleepException

        self.assertRaises(self.SleepException, scheduler.EventMonitor().run)

        self.assertEqual(mock_log_error.call_count, 1)


class TestCeleryProcessTimeoutMonitorRun(unittest.TestCase):

    class SleepException(Exception):
        pass

    @mock.patch.object(scheduler.CeleryProcessTimeoutMonitor, 'check_celery_processes',
                       spec_set=True)
    @mock.patch.object(scheduler.time, 'sleep', spec_set=True)
    def test_sleeps(self, mock_sleep, mock_check_celery_processes):
        # raising an exception is the only way we have to break out of the
        # infinite loop
        mock_sleep.side_effect = self.SleepException

        self.assertRaises(self.SleepException, scheduler.CeleryProcessTimeoutMonitor().run)

        # verify the frequency
        mock_sleep.assert_called_once_with(constants.PULP_PROCESS_HEARTBEAT_INTERVAL)

    @mock.patch.object(scheduler._logger, 'error', spec_set=True)
    @mock.patch.object(scheduler.CeleryProcessTimeoutMonitor, 'check_celery_processes',
                       spec_set=True)
    @mock.patch.object(scheduler.time, 'sleep', spec_set=True)
    def test_checks_workers(self, mock_sleep, mock_check_celery_processes, mock_log_error):

        # raising an exception is the only way we have to break out of the
        # infinite loop
        mock_check_celery_processes.side_effect = self.SleepException
        mock_log_error.side_effect = self.SleepException

        self.assertRaises(self.SleepException, scheduler.CeleryProcessTimeoutMonitor().run)

        mock_check_celery_processes.assert_called_once_with()

    @mock.patch.object(scheduler._logger, 'error', spec_set=True)
    @mock.patch.object(scheduler.CeleryProcessTimeoutMonitor, 'check_celery_processes',
                       spec_set=True)
    @mock.patch.object(scheduler.time, 'sleep', spec_set=True)
    def test_logs_exception(self, mock_sleep, mock_check_celery_processes, mock_log_error):

        # raising an exception is the only way we have to break out of the
        # infinite loop
        mock_check_celery_processes.side_effect = self.SleepException
        mock_log_error.side_effect = self.SleepException

        self.assertRaises(self.SleepException, scheduler.CeleryProcessTimeoutMonitor().run)

        self.assertEqual(mock_log_error.call_count, 1)


class TestCeleryProcessTimeoutMonitorCheckCeleryProcesses(unittest.TestCase):

    @mock.patch('pulp.server.async.scheduler.Worker', spec_set=True)
    def test_queries_all_workers(self, mock_worker):
        mock_worker.return_value = []

        scheduler.CeleryProcessTimeoutMonitor().check_celery_processes()

        mock_worker.objects.all.assert_called_once_with()

    @mock.patch('pulp.server.async.scheduler.delete_worker', spec_set=True)
    @mock.patch('pulp.server.async.scheduler.Worker', spec_set=True)
    def test_deletes_workers(self, mock_worker, mock_delete_worker):
        mock_worker.objects.all.return_value = [
            Worker(name='name1', last_heartbeat=datetime.utcnow() - timedelta(seconds=400)),
            Worker(name='name2', last_heartbeat=datetime.utcnow()),
        ]

        scheduler.CeleryProcessTimeoutMonitor().check_celery_processes()

        # make sure delete_worker is only called for the old worker
        mock_delete_worker.assert_has_calls([mock.call('name1')])

    @mock.patch('pulp.server.async.scheduler.delete_worker', spec_set=True)
    @mock.patch('pulp.server.async.scheduler.Worker', spec_set=True)
    @mock.patch('pulp.server.async.scheduler._logger', spec_set=True)
    def test_logs_scheduler_missing(self, mock__logger, mock_worker, mock_delete_worker):
        mock_worker.objects.all.return_value = [
<<<<<<< HEAD
            Worker(name=TASKING_CONSTANTS.RESOURCE_MANAGER_WORKER_NAME,
                   last_heartbeat=datetime.utcnow()),
=======
            Worker(name=constants.RESOURCE_MANAGER_WORKER_NAME, last_heartbeat=datetime.utcnow()),
>>>>>>> b0f8dd7d
            Worker(name='name2', last_heartbeat=datetime.utcnow()),
        ]

        scheduler.CeleryProcessTimeoutMonitor().check_celery_processes()

        mock__logger.error.assert_called_once_with(
            'There are 0 pulp_celerybeat processes running. Pulp will not operate '
            'correctly without at least one pulp_celerybeat process running.')

    @mock.patch('pulp.server.async.scheduler.delete_worker', spec_set=True)
    @mock.patch('pulp.server.async.scheduler.Worker', spec_set=True)
    @mock.patch('pulp.server.async.scheduler._logger', spec_set=True)
    def test_logs_resource_manager_missing(self, mock__logger, mock_worker, mock_delete_worker):
        mock_worker.objects.all.return_value = [
            Worker(name=constants.SCHEDULER_WORKER_NAME, last_heartbeat=datetime.utcnow()),
            Worker(name='name2', last_heartbeat=datetime.utcnow()),
        ]

        scheduler.CeleryProcessTimeoutMonitor().check_celery_processes()

        mock__logger.error.assert_called_once_with(
            'There are 0 pulp_resource_manager processes running. Pulp will not operate '
            'correctly without at least one pulp_resource_mananger process running.')

    @mock.patch('pulp.server.async.scheduler.delete_worker', spec_set=True)
    @mock.patch('pulp.server.async.scheduler.Worker', spec_set=True)
    @mock.patch('pulp.server.async.scheduler._logger', spec_set=True)
    def test_debug_logging(self, mock__logger, mock_worker, mock_delete_worker):
        combined_delay = constants.PULP_PROCESS_TIMEOUT_INTERVAL + \
            constants.PULP_PROCESS_HEARTBEAT_INTERVAL
        now = datetime.utcnow()

        mock_worker.objects.all.return_value = [
<<<<<<< HEAD
            Worker(name='name1', last_heartbeat=datetime.utcnow() - timedelta(seconds=400)),
            Worker(name='name2', last_heartbeat=datetime.utcnow()),
            Worker(name=TASKING_CONSTANTS.RESOURCE_MANAGER_WORKER_NAME,
                   last_heartbeat=datetime.utcnow()),
            Worker(name=SCHEDULER_WORKER_NAME, last_heartbeat=datetime.utcnow()),
=======
            Worker(name='name1', last_heartbeat=now - timedelta(seconds=combined_delay)),
            Worker(name='name2', last_heartbeat=now),
            Worker(name=constants.RESOURCE_MANAGER_WORKER_NAME, last_heartbeat=now),
            Worker(name=constants.SCHEDULER_WORKER_NAME, last_heartbeat=now),
>>>>>>> b0f8dd7d
        ]

        scheduler.CeleryProcessTimeoutMonitor().check_celery_processes()
        mock__logger.debug.assert_has_calls([
            mock.call(
                'Checking if pulp_workers, pulp_celerybeat, or pulp_resource_manager processes are '
                'missing for more than %d seconds' % constants.PULP_PROCESS_TIMEOUT_INTERVAL
            ),
            mock.call(
                '1 pulp_worker processes, 1 pulp_celerybeat processes, '
                'and 1 pulp_resource_manager processes'
            )
        ])


SCHEDULES = [
    {
        u'_id': u'529f4bd93de3a31d0ec77338',
        u'args': [u'demo1', u'puppet_distributor'],
        u'consecutive_failures': 0,
        u'enabled': True,
        u'failure_threshold': 2,
        u'first_run': u'2013-12-04T15:35:53Z',
        u'iso_schedule': u'PT1M',
        u'kwargs': {u'overrides': {}},
        u'last_run_at': u'2013-12-17T00:35:53Z',
        u'last_updated': 1387218569.811224,
        u'next_run': u'2013-12-17T00:36:53Z',
        u'principal': u"(dp0\nV_id\np1\nccopy_reg\n_reconstructor\np2\n(cbson.objectid\nObjectId\n"
                      u"p3\nc__builtin__\nobject\np4\nNtp5\nRp6\nS'R \\xab\\x06\\xe1\\x9a\\x00\\x10"
                      u"\\xe1i\\x05\\x89'\np7\nbsVname\np8\nVadmin\np9\nsVroles\np10\n(lp11\n"
                      u"Vsuper-users\np12\nasV_ns\np13\nVusers\np14\nsVlogin\np15\nVadmin\np16\n"
                      u"sVpassword\np17\n"
                      u"VV76Yol1XYgM=,S/G6o5UyMrn0xAwbQCqFcrXnfXTh84RWhunanCDkSCo=\np18\nsVid\n"
                      u"p19\nV5220ab06e19a0010e1690589\np20\ns.",
        u'remaining_runs': None,
        u'resource': u'pulp:distributor:demo:puppet_distributor',
        u'schedule': u"ccopy_reg\n_reconstructor\np0\n(ccelery.schedules\nschedule\np1\n"
                     u"c__builtin__\nobject\np2\nNtp3\nRp4\n(dp5\nS'relative'\np6\nI00\n"
                     u"sS'nowfun'\np7\nNsS'run_every'\np8\ncdatetime\ntimedelta\np9\n(I0\nI60\nI0\n"
                     u"tp10\nRp11\nsb.",
        u'task': u'pulp.server.tasks.repository.publish',
        u'total_run_count': 1087,
    },
    {
        u'_id': u'529f4bd93de3a31d0ec77339',
        u'args': [u'demo2', u'puppet_distributor'],
        u'consecutive_failures': 0,
        u'enabled': True,
        u'failure_threshold': None,
        u'first_run': u'2013-12-04T15:35:53Z',
        u'iso_schedule': u'PT1M',
        u'kwargs': {u'overrides': {}},
        u'last_run_at': u'2013-12-17T00:35:53Z',
        u'last_updated': 1387218500.598727,
        u'next_run': u'2013-12-17T00:36:53Z',
        u'principal': u"(dp0\nV_id\np1\nccopy_reg\n_reconstructor\np2\n(cbson.objectid\nObjectId\n"
                      u"p3\nc__builtin__\nobject\np4\nNtp5\nRp6\nS'R \\xab\\x06\\xe1\\x9a\\x00"
                      u"\\x10\\xe1i\\x05\\x89'\np7\nbsVname\np8\nVadmin\np9\nsVroles\np10\n(lp11\n"
                      u"Vsuper-users\np12\nasV_ns\np13\nVusers\np14\nsVlogin\np15\nVadmin\np16\n"
                      u"sVpassword\np17\n"
                      u"VV76Yol1XYgM=,S/G6o5UyMrn0xAwbQCqFcrXnfXTh84RWhunanCDkSCo=\np18\nsVid\n"
                      u"p19\nV5220ab06e19a0010e1690589\np20\ns.",
        u'remaining_runs': None,
        u'resource': u'pulp:distributor:demo:puppet_distributor',
        u'schedule': u"ccopy_reg\n_reconstructor\np0\n(ccelery.schedules\nschedule\np1\n"
                     u"c__builtin__\nobject\np2\nNtp3\nRp4\n(dp5\nS'relative'\np6\nI00\n"
                     u"sS'nowfun'\np7\nNsS'run_every'\np8\ncdatetime\ntimedelta\np9\n(I0\nI60\nI0\n"
                     u"tp10\nRp11\nsb.",
        u'task': u'pulp.server.tasks.repository.publish',
        u'total_run_count': 1087,
    },
    {
        u'_id': u'529f4bd93de3a31d0ec77340',
        u'args': [u'demo3', u'puppet_distributor'],
        u'consecutive_failures': 0,
        u'enabled': True,
        u'failure_threshold': 2,
        u'first_run': u'2013-12-04T15:35:53Z',
        u'iso_schedule': u'PT1M',
        u'kwargs': {u'overrides': {}},
        u'last_run_at': u'2013-12-17T00:35:53Z',
        u'last_updated': 1387218501.598727,
        u'next_run': u'2013-12-17T00:36:53Z',
        u'principal': u"(dp0\nV_id\np1\nccopy_reg\n_reconstructor\np2\n(cbson.objectid\nObjectId\n"
                      u"p3\nc__builtin__\nobject\np4\nNtp5\nRp6\nS'R \\xab\\x06\\xe1\\x9a\\x00\\x10"
                      u"\\xe1i\\x05\\x89'\np7\nbsVname\np8\nVadmin\np9\nsVroles\np10\n(lp11\n"
                      u"Vsuper-users\np12\nasV_ns\np13\nVusers\np14\nsVlogin\np15\nVadmin\np16\n"
                      u"sVpassword\np17\n"
                      u"VV76Yol1XYgM=,S/G6o5UyMrn0xAwbQCqFcrXnfXTh84RWhunanCDkSCo=\np18\nsVid\n"
                      u"p19\nV5220ab06e19a0010e1690589\np20\ns.",
        u'remaining_runs': 0,
        u'resource': u'pulp:distributor:demo:puppet_distributor',
        u'schedule': u"ccopy_reg\n_reconstructor\np0\n(ccelery.schedules\nschedule\np1\n"
                     u"c__builtin__\nobject\np2\nNtp3\nRp4\n(dp5\nS'relative'\np6\nI00\n"
                     u"sS'nowfun'\np7\nNsS'run_every'\np8\ncdatetime\ntimedelta\np9\n(I0\nI60\nI0\n"
                     u"tp10\nRp11\nsb.",
        u'task': u'pulp.server.tasks.repository.publish',
        u'total_run_count': 1087,
    },
]<|MERGE_RESOLUTION|>--- conflicted
+++ resolved
@@ -6,11 +6,7 @@
 import mock
 from mongoengine import NotUniqueError
 
-<<<<<<< HEAD
-from pulp.common.constants import SCHEDULER_WORKER_NAME
-=======
-from pulp.common import constants
->>>>>>> b0f8dd7d
+
 from pulp.server.async import scheduler
 from pulp.server.db.model import dispatch, Worker
 from pulp.server.managers.factory import initialize
@@ -146,7 +142,7 @@
         sched_instance.tick()
 
         lock_timestamp = mock_timestamp.utcnow()
-        celerybeat_name = constants.SCHEDULER_WORKER_NAME + "@" + platform.node()
+        celerybeat_name = TASKING_CONSTANTS.SCHEDULER_WORKER_NAME + "@" + platform.node()
 
         mock_celerybeatlock.assert_called_once_with(
             timestamp=lock_timestamp, name=celerybeat_name)
@@ -410,7 +406,7 @@
         self.assertRaises(self.SleepException, scheduler.CeleryProcessTimeoutMonitor().run)
 
         # verify the frequency
-        mock_sleep.assert_called_once_with(constants.PULP_PROCESS_HEARTBEAT_INTERVAL)
+        mock_sleep.assert_called_once_with(TASKING_CONSTANTS.PULP_PROCESS_HEARTBEAT_INTERVAL)
 
     @mock.patch.object(scheduler._logger, 'error', spec_set=True)
     @mock.patch.object(scheduler.CeleryProcessTimeoutMonitor, 'check_celery_processes',
@@ -471,12 +467,8 @@
     @mock.patch('pulp.server.async.scheduler._logger', spec_set=True)
     def test_logs_scheduler_missing(self, mock__logger, mock_worker, mock_delete_worker):
         mock_worker.objects.all.return_value = [
-<<<<<<< HEAD
             Worker(name=TASKING_CONSTANTS.RESOURCE_MANAGER_WORKER_NAME,
                    last_heartbeat=datetime.utcnow()),
-=======
-            Worker(name=constants.RESOURCE_MANAGER_WORKER_NAME, last_heartbeat=datetime.utcnow()),
->>>>>>> b0f8dd7d
             Worker(name='name2', last_heartbeat=datetime.utcnow()),
         ]
 
@@ -491,7 +483,7 @@
     @mock.patch('pulp.server.async.scheduler._logger', spec_set=True)
     def test_logs_resource_manager_missing(self, mock__logger, mock_worker, mock_delete_worker):
         mock_worker.objects.all.return_value = [
-            Worker(name=constants.SCHEDULER_WORKER_NAME, last_heartbeat=datetime.utcnow()),
+            Worker(name=TASKING_CONSTANTS.SCHEDULER_WORKER_NAME, last_heartbeat=datetime.utcnow()),
             Worker(name='name2', last_heartbeat=datetime.utcnow()),
         ]
 
@@ -505,30 +497,22 @@
     @mock.patch('pulp.server.async.scheduler.Worker', spec_set=True)
     @mock.patch('pulp.server.async.scheduler._logger', spec_set=True)
     def test_debug_logging(self, mock__logger, mock_worker, mock_delete_worker):
-        combined_delay = constants.PULP_PROCESS_TIMEOUT_INTERVAL + \
-            constants.PULP_PROCESS_HEARTBEAT_INTERVAL
+        combined_delay = TASKING_CONSTANTS.PULP_PROCESS_TIMEOUT_INTERVAL + \
+            TASKING_CONSTANTS.PULP_PROCESS_HEARTBEAT_INTERVAL
         now = datetime.utcnow()
 
         mock_worker.objects.all.return_value = [
-<<<<<<< HEAD
-            Worker(name='name1', last_heartbeat=datetime.utcnow() - timedelta(seconds=400)),
-            Worker(name='name2', last_heartbeat=datetime.utcnow()),
-            Worker(name=TASKING_CONSTANTS.RESOURCE_MANAGER_WORKER_NAME,
-                   last_heartbeat=datetime.utcnow()),
-            Worker(name=SCHEDULER_WORKER_NAME, last_heartbeat=datetime.utcnow()),
-=======
             Worker(name='name1', last_heartbeat=now - timedelta(seconds=combined_delay)),
             Worker(name='name2', last_heartbeat=now),
-            Worker(name=constants.RESOURCE_MANAGER_WORKER_NAME, last_heartbeat=now),
-            Worker(name=constants.SCHEDULER_WORKER_NAME, last_heartbeat=now),
->>>>>>> b0f8dd7d
+            Worker(name=TASKING_CONSTANTS.RESOURCE_MANAGER_WORKER_NAME, last_heartbeat=now),
+            Worker(name=TASKING_CONSTANTS.SCHEDULER_WORKER_NAME, last_heartbeat=now),
         ]
 
         scheduler.CeleryProcessTimeoutMonitor().check_celery_processes()
         mock__logger.debug.assert_has_calls([
             mock.call(
                 'Checking if pulp_workers, pulp_celerybeat, or pulp_resource_manager processes are '
-                'missing for more than %d seconds' % constants.PULP_PROCESS_TIMEOUT_INTERVAL
+                'missing for more than %d seconds' % TASKING_CONSTANTS.PULP_PROCESS_TIMEOUT_INTERVAL
             ),
             mock.call(
                 '1 pulp_worker processes, 1 pulp_celerybeat processes, '
