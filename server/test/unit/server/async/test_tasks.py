"""
This module contains tests for the pulp.server.async.tasks module.
"""
import unittest
import uuid
from datetime import datetime

import celery
from celery.app import defaults
from celery.result import AsyncResult

import mock
from mongoengine import ValidationError

from pulp import tasking
from pulp.common import dateutils
from pulp.common.constants import CALL_CANCELED_STATE, CALL_COMPLETED_STATE, SCHEDULER_WORKER_NAME
from pulp.common.tags import action_tag
from pulp.devel.unit.util import compare_dict
from pulp.server.db.model import TaskStatus, Worker
from pulp.server.db.reaper import queue_reap_expired_documents
from pulp.server.exceptions import NoWorkers, PulpCodedException, PulpException
from pulp.server.maintenance.monthly import queue_monthly_maintenance
from pulp.tasking import celery_app as app
from pulp.tasking.constants import TASKING_CONSTANTS

from ...base import PulpServerTests, ResourceReservationTests

# Worker names
WORKER_1 = 'worker-1'
WORKER_2 = 'worker-2'
WORKER_3 = 'worker-3'


class TestQueueReservedTask(ResourceReservationTests):

    def setUp(self):
        self.patch_a = mock.patch('pulp.server.async.tasks.get_worker_for_reservation')
        self.mock_get_worker_for_reservation = self.patch_a.start()

        self.patch_b = mock.patch('pulp.server.async.tasks._get_unreserved_worker')
        self.mock_get_unreserved_worker = self.patch_b.start()

        self.patch_c = mock.patch('pulp.server.async.tasks.time', autospec=True)
        self.mock_time = self.patch_c.start()

        self.patch_d = mock.patch('pulp.server.async.tasks.ReservedResource', autospec=True)
        self.mock_reserved_resource = self.patch_d.start()

        self.patch_e = mock.patch('pulp.server.async.tasks.celery', autospec=True)
        self.mock_celery = self.patch_e.start()
        self.mock_celery.tasks = {'task_name': mock.Mock()}

        self.patch_f = mock.patch('pulp.server.async.tasks._release_resource', autospec=True)
        self.mock__release_resource = self.patch_f.start()

        super(TestQueueReservedTask, self).setUp()

    def tearDown(self):
        self.patch_a.stop()
        self.patch_b.stop()
        self.patch_c.stop()
        self.patch_d.stop()
        self.patch_e.stop()
        self.patch_f.stop()
        super(TestQueueReservedTask, self).tearDown()

    def test_creates_and_saves_reserved_resource(self):
        self.mock_get_worker_for_reservation.return_value = Worker(
            name='worker1', last_heartbeat=datetime.utcnow())
        tasking._queue_reserved_task('task_name', 'my_task_id', 'my_resource_id', [1, 2], {'a': 2})
        self.mock_reserved_resource.assert_called_once_with(task_id='my_task_id',
                                                            worker_name='worker1',
                                                            resource_id='my_resource_id')
        self.mock_reserved_resource.return_value.save.assert_called_once_with()

    def test_dispatches_inner_task(self):
        self.mock_get_worker_for_reservation.return_value = Worker(
            name='worker1', last_heartbeat=datetime.utcnow())
        tasking._queue_reserved_task('task_name', 'my_task_id', 'my_resource_id', [1, 2], {'a': 2})
        apply_async = self.mock_celery.tasks['task_name'].apply_async
        apply_async.assert_called_once_with(1, 2, a=2, routing_key='worker1', task_id='my_task_id',
                                            exchange='C.dq')

    def test_dispatches__release_resource(self):
        self.mock_get_worker_for_reservation.return_value = Worker(
            name='worker1', last_heartbeat=datetime.utcnow())
        tasking._queue_reserved_task('task_name', 'my_task_id', 'my_resource_id', [1, 2], {'a': 2})
        self.mock__release_resource.apply_async.assert_called_once_with(('my_task_id',),
                                                                        routing_key='worker1',
                                                                        exchange='C.dq')

    def test_get_worker_for_reservation_breaks_out_of_loop(self):
        self.mock_get_worker_for_reservation.return_value = Worker(
            name='worker1', last_heartbeat=datetime.utcnow())
        tasking._queue_reserved_task('task_name', 'my_task_id', 'my_resource_id', [1, 2], {'a': 2})
        self.assertTrue(not self.mock_get_unreserved_worker.called)
        self.assertTrue(not self.mock_time.sleep.called)

    def test_get_unreserved_worker_breaks_out_of_loop(self):
        self.mock_get_worker_for_reservation.side_effect = NoWorkers()
        self.mock_get_unreserved_worker.return_value = Worker(name='worker1',
                                                              last_heartbeat=datetime.utcnow())
        tasking._queue_reserved_task('task_name', 'my_task_id', 'my_resource_id', [1, 2], {'a': 2})
        self.assertTrue(not self.mock_time.sleep.called)

    def test_loops_and_sleeps_waiting_for_available_worker(self):
        self.mock_get_worker_for_reservation.side_effect = NoWorkers()
        self.mock_get_unreserved_worker.side_effect = NoWorkers()

        class BreakOutException(Exception):
            pass

        def side_effect(*args):
            def second_call(*args):
                raise BreakOutException()
            self.mock_time.sleep.side_effect = second_call
            return None

        self.mock_time.sleep.side_effect = side_effect

        try:
            tasking._queue_reserved_task('task_name', 'my_task_id', 'my_resource_id', [1, 2],
                                         {'a': 2})
        except BreakOutException:
            pass
        else:
            self.fail('_queue_reserved_task should have raised a BreakOutException')

        self.mock_time.sleep.assert_has_calls([mock.call(0.25), mock.call(0.25)])


class TestDeleteWorker(ResourceReservationTests):

    def setUp(self):
        self.patch_a = mock.patch('pulp.server.async.tasks.ReservedResource', autospec=True)
        self.mock_reserved_resource = self.patch_a.start()

        self.patch_b = mock.patch('pulp.server.async.tasks.cancel', autospec=True)
        self.mock_cancel = self.patch_b.start()

        self.patch_c = mock.patch('pulp.server.async.tasks._logger', autospec=True)
        self.mock_logger = self.patch_c.start()

        self.patch_d = mock.patch('pulp.server.async.tasks._', autospec=True)
        self.mock_gettext = self.patch_d.start()

        self.patch_f = mock.patch('pulp.server.async.tasks.Worker', autospec=True)
        self.mock_worker = self.patch_f.start()

        self.patch_g = mock.patch('pulp.server.async.tasks.TaskStatus', autospec=True)
        self.mock_task_status = self.patch_g.start()

        self.patch_i = mock.patch('pulp.server.async.tasks.constants', autospec=True)
        self.mock_constants = self.patch_i.start()

        super(TestDeleteWorker, self).setUp()

    def tearDown(self):
        self.patch_a.stop()
        self.patch_b.stop()
        self.patch_c.stop()
        self.patch_d.stop()
        self.patch_f.stop()
        self.patch_g.stop()
        self.patch_i.stop()
        super(TestDeleteWorker, self).tearDown()

    def test_normal_shutdown_true_logs_correctly(self):
<<<<<<< HEAD
        tasking.delete_worker('worker1', normal_shutdown=True)
        self.assertTrue(not self.mock_gettext.called)
=======
        tasks._delete_worker('worker1', normal_shutdown=True)
        self.assertTrue(self.mock_gettext.called)
>>>>>>> 2695891a
        self.assertTrue(not self.mock_logger.error.called)

    def test_normal_shutdown_not_specified_logs(self):
        self.mock_gettext.return_value = 'asdf %(name)s asdf'
        tasking.delete_worker('worker1')
        self.mock_gettext.assert_called_once_with(
            'The worker named %(name)s is missing. Canceling the tasks in its queue.')
        self.mock_logger.error.assert_called_once_with('asdf worker1 asdf')

    def test_removes_all_associated_reserved_resource_entries(self):
        tasking.delete_worker(TASKING_CONSTANTS.RESOURCE_MANAGER_WORKER_NAME + '@worker1')
        self.assertTrue(self.mock_reserved_resource.objects.filter.called)
        remove = self.mock_reserved_resource.objects.filter.return_value.delete
        remove.assert_called_once_with()

    @mock.patch('pulp.server.async.tasks.Worker.objects')
    def test_removes_the_worker(self, mock_worker_objects):
        mock_document = mock.Mock()
        mock_get = mock.Mock()
        mock_get.get.return_value = [mock_document]
        mock_worker_objects.return_value = mock_get

        tasking.delete_worker('worker1')

        mock_document.delete.assert_called_once()

    @mock.patch('pulp.server.async.tasks.Worker.objects')
    def test_no_entry_for_worker_does_not_raise_exception(self, mock_worker_objects):
        mock_worker_objects.get.return_value = []
        try:
            tasking.delete_worker('worker1')
        except Exception:
            self.fail('delete_worker() on a Worker that is not in the database caused an '
                      'Exception')

    def test_cancels_all_found_task_status_objects(self):
        mock_task_id_a = mock.Mock()
        mock_task_id_b = mock.Mock()
        self.mock_task_status.objects.return_value = [{'task_id': mock_task_id_a},
                                                      {'task_id': mock_task_id_b}]
        tasking.delete_worker('worker1')

        self.mock_cancel.assert_has_calls([mock.call(mock_task_id_a), mock.call(mock_task_id_b)])


class TestReleaseResource(unittest.TestCase):

    def setUp(self):
        self.patch_a = mock.patch('pulp.server.async.tasks.ReservedResource', autospec=True)
        self.mock_reserved_resource = self.patch_a.start()

        self.patch_b = mock.patch('pulp.server.async.tasks.TaskStatus', autospec=True)
        self.mock_task_status = self.patch_b.start()

        self.patch_c = mock.patch('pulp.server.async.tasks.Task', autospec=True)
        self.mock_task = self.patch_c.start()

        self.patch_d = mock.patch('pulp.server.async.tasks.constants', autospec=True)
        self.mock_constants = self.patch_d.start()

        super(TestReleaseResource, self).setUp()

    def tearDown(self):
        self.patch_a.stop()
        self.patch_b.stop()
        self.patch_c.stop()
        self.patch_d.stop()
        super(TestReleaseResource, self).tearDown()

    def test_deletes_reserved_resource(self):
        mock_task_id = mock.Mock()
        tasking._release_resource(mock_task_id)
        self.mock_reserved_resource.objects.assert_called_once_with(task_id=mock_task_id)
        self.mock_reserved_resource.objects.return_value.delete.assert_called_once_with()

    def test_finds_running_task_by_uuid(self):
        mock_task_id = mock.Mock()
        tasking._release_resource(mock_task_id)
        filter_obj = self.mock_task_status.objects.filter
        filter_obj.assert_called_once_with(task_id=mock_task_id,
                                           state=self.mock_constants.CALL_RUNNING_STATE)

    def test_calls_on_failure_handler_if_task_id_is_not_final(self):
        self.mock_task_status.objects.filter.return_value = [mock.Mock()]
        mock_task = mock.Mock()
        self.mock_task.return_value = mock_task
        mock_task_id = mock.Mock()
        tasking._release_resource(mock_task_id)
        self.assertTrue(mock_task.on_failure.called)


class TestTaskResult(unittest.TestCase):

    def test_serialize(self):

        async_result = AsyncResult('foo')
        test_exception = PulpException('foo')
        task_status = TaskStatus(task_id='quux')
        result = tasking.TaskResult('foo', test_exception, [{'task_id': 'baz'},
                                                            async_result, "qux", task_status])
        serialized = result.serialize()
        self.assertEquals(serialized.get('result'), 'foo')
        compare_dict(test_exception.to_dict(), serialized.get('error'))
        self.assertEquals(serialized.get('spawned_tasks'), [{'task_id': 'baz'},
                                                            {'task_id': 'foo'},
                                                            {'task_id': 'qux'},
                                                            {'task_id': 'quux'}])


class TestReservedTaskMixinApplyAsyncWithReservation(ResourceReservationTests):

    def setUp(self):
        super(TestReservedTaskMixinApplyAsyncWithReservation, self).setUp()
        self.task = tasking.ReservedTaskMixin()
        self.task.name = 'dummy_task_name'
        self.resource_id = 'three_to_get_ready'
        self.resource_type = 'reserve_me'

        self.some_args = [1, 'b', 'iii']
        self.some_kwargs = {'1': 'for the money', '2': 'for the show', 'worker_name': WORKER_1,
                            'exchange': 'C.dq', 'tags': ['tag1', 'tag2']}

        self.task_patch = mock.patch('pulp.server.async.tasks._queue_reserved_task', autospec=True)
        self.mock__queue_reserved_task = self.task_patch.start()

        self.uuid_patch = mock.patch('pulp.server.async.tasks.uuid', autospec=True)
        self.mock_uuid = self.uuid_patch.start()
        self.mock_uuid.uuid4.return_value = uuid.uuid4()

        self.task_status_patch = mock.patch('pulp.server.async.tasks.TaskStatus', autospec=True)
        self.mock_task_status = self.task_status_patch.start()

        self.constants_patch = mock.patch('pulp.server.async.tasks.constants', autospec=True)
        self.mock_constants = self.constants_patch.start()

        self.result = self.task.apply_async_with_reservation(self.resource_type, self.resource_id,
                                                             *self.some_args, **self.some_kwargs)

    def tearDown(self):
        self.task_patch.stop()
        self.uuid_patch.stop()
        self.task_status_patch.stop()
        self.constants_patch.stop()
        super(TestReservedTaskMixinApplyAsyncWithReservation, self).tearDown()

    def test_apply_async_on__queue_reserved_task_called(self):
        expected_arguments = ['dummy_task_name', str(self.mock_uuid.uuid4.return_value),
                              'reserve_me:three_to_get_ready', tuple(self.some_args),
                              self.some_kwargs]
        self.mock__queue_reserved_task.apply_async.assert_called_once_with(
            queue=tasking.RESOURCE_MANAGER_QUEUE,
            args=expected_arguments)

    def test_task_status_created_and_saved(self):
        self.mock_task_status.assert_called_once_with(
            state=self.mock_constants.CALL_WAITING_STATE, task_type=self.task.name,
            task_id=str(self.mock_uuid.uuid4.return_value), tags=self.some_kwargs['tags'],
            group_id=None)
        save_with_set_on_insert = self.mock_task_status.return_value.save_with_set_on_insert
        save_with_set_on_insert.assert_called_once_with(
            fields_to_set_on_insert=['state', 'start_time'])

    def test_inner_task_id_returned(self):
        self.assertEqual(self.result, str(self.mock_uuid.uuid4.return_value))


class TestTaskOnSuccessHandler(ResourceReservationTests):

    @mock.patch('pulp.server.async.tasks.Task.request')
    def test_updates_task_status_correctly(self, mock_request):
        retval = 'random_return_value'
        task_id = str(uuid.uuid4())
        args = [1, 'b', 'iii']
        kwargs = {'1': 'for the money', 'tags': ['test_tags'], 'routing_key': WORKER_2}
        mock_request.called_directly = False

        task_status = TaskStatus(task_id).save()
        self.assertEqual(task_status['state'], 'waiting')
        self.assertEqual(task_status['finish_time'], None)

        task = tasking.UserFacingTask()
        task.on_success(retval, task_id, args, kwargs)

        new_task_status = TaskStatus.objects(task_id=task_id).first()
        self.assertEqual(new_task_status['state'], 'finished')
        self.assertEqual(new_task_status['result'], retval)
        self.assertFalse(new_task_status['finish_time'] is None)
        # Make sure that parse_iso8601_datetime is able to parse the finish_time without errors
        dateutils.parse_iso8601_datetime(new_task_status['finish_time'])

    @mock.patch('pulp.server.async.tasks.Task.request')
    def test_spawned_task_status(self, mock_request):
        async_result = AsyncResult('foo-id')

        retval = tasking.TaskResult(error=PulpException('error-foo'),
                                    result='bar')
        retval.spawned_tasks = [async_result]

        task_id = str(uuid.uuid4())
        args = [1, 'b', 'iii']
        kwargs = {'1': 'for the money', 'tags': ['test_tags'], 'routing_key': WORKER_2}
        mock_request.called_directly = False

        task_status = TaskStatus(task_id).save()
        self.assertEqual(task_status['state'], 'waiting')
        self.assertEqual(task_status['finish_time'], None)

        task = tasking.UserFacingTask()
        task.on_success(retval, task_id, args, kwargs)

        new_task_status = TaskStatus.objects(task_id=task_id).first()
        self.assertEqual(new_task_status['state'], 'finished')
        self.assertEqual(new_task_status['result'], 'bar')
        self.assertEqual(new_task_status['error']['description'], 'error-foo')
        self.assertFalse(new_task_status['finish_time'] is None)
        # Make sure that parse_iso8601_datetime is able to parse the finish_time without errors
        dateutils.parse_iso8601_datetime(new_task_status['finish_time'])
        self.assertEqual(new_task_status['spawned_tasks'], ['foo-id'])

    @mock.patch('pulp.server.async.tasks.Task.request')
    def test_spawned_task_dict(self, mock_request):
        retval = tasking.TaskResult(spawned_tasks=[{'task_id': 'foo-id'}], result='bar')

        task_id = str(uuid.uuid4())
        args = [1, 'b', 'iii']
        kwargs = {'1': 'for the money', 'tags': ['test_tags'], 'routing_key': WORKER_2}
        mock_request.called_directly = False

        task_status = TaskStatus(task_id).save()
        self.assertEqual(task_status['state'], 'waiting')
        self.assertEqual(task_status['finish_time'], None)

        task = tasking.UserFacingTask()
        task.on_success(retval, task_id, args, kwargs)

        new_task_status = TaskStatus.objects(task_id=task_id).first()
        self.assertEqual(new_task_status['state'], 'finished')
        self.assertEqual(new_task_status['result'], 'bar')
        self.assertFalse(new_task_status['finish_time'] is None)
        self.assertEqual(new_task_status['spawned_tasks'], ['foo-id'])

    @mock.patch('pulp.server.async.tasks.Task.request')
    def test_async_result(self, mock_request):
        retval = AsyncResult('foo-id')

        task_id = str(uuid.uuid4())
        args = [1, 'b', 'iii']
        kwargs = {'1': 'for the money', 'tags': ['test_tags'], 'routing_key': WORKER_2}
        mock_request.called_directly = False

        task_status = TaskStatus(task_id).save()
        self.assertEqual(task_status['state'], 'waiting')
        self.assertEqual(task_status['finish_time'], None)

        task = tasking.UserFacingTask()
        task.on_success(retval, task_id, args, kwargs)

        new_task_status = TaskStatus.objects(task_id=task_id).first()
        self.assertEqual(new_task_status['state'], 'finished')
        self.assertEqual(new_task_status['result'], None)
        self.assertFalse(new_task_status['finish_time'] is None)
        # Make sure that parse_iso8601_datetime is able to parse the finish_time without errors
        dateutils.parse_iso8601_datetime(new_task_status['finish_time'])
        self.assertEqual(new_task_status['spawned_tasks'], ['foo-id'])

    @mock.patch('pulp.server.async.tasks.Task.request')
    def test_with_canceled_task(self, mock_request):
        retval = 'random_return_value'
        task_id = str(uuid.uuid4())
        args = [1, 'b', 'iii']
        kwargs = {'1': 'for the money', 'tags': ['test_tags'], 'routing_key': WORKER_2}
        mock_request.called_directly = False
        TaskStatus(task_id, state=CALL_CANCELED_STATE).save()
        task = tasking.UserFacingTask()

        # This should not update the task status to finished, since this task was canceled.
        task.on_success(retval, task_id, args, kwargs)

        updated_task_status = TaskStatus.objects(task_id=task_id).first()
        # Make sure the task is still canceled.
        self.assertEqual(updated_task_status['state'], CALL_CANCELED_STATE)
        self.assertEqual(updated_task_status['result'], retval)
        self.assertFalse(updated_task_status['finish_time'] is None)
        # Make sure that parse_iso8601_datetime is able to parse the finish_time without errors
        dateutils.parse_iso8601_datetime(updated_task_status['finish_time'])

    @mock.patch('pulp.server.async.tasks.Task.request')
    @mock.patch('pulp.server.managers.schedule.utils.reset_failure_count')
    def test_with_scheduled_call(self, mock_reset_failure, mock_request):
        retval = 'random_return_value'
        task_id = str(uuid.uuid4())
        args = [1, 'b', 'iii']
        kwargs = {'1': 'for the money', 'tags': ['test_tags'], 'routing_key': WORKER_2,
                  'scheduled_call_id': '12345'}
        mock_request.called_directly = False
        TaskStatus(task_id).save()
        task = tasking.UserFacingTask()
        task.on_success(retval, task_id, args, kwargs)
        mock_reset_failure.assert_called_once_with('12345')

    @mock.patch('pulp.server.async.tasks.Task.request')
    @mock.patch('pulp.server.managers.schedule.utils.reset_failure_count')
    def test_with_scheduled_call_none(self, mock_reset_failure, mock_request):
        """
        Ensure that if scheduled_call_id  exists but is `None`, do not fail.
        """
        retval = 'random_return_value'
        task_id = str(uuid.uuid4())
        args = [1, 'b', 'iii']
        kwargs = {'1': 'for the money', 'tags': ['test_tags'], 'routing_key': WORKER_2,
                  'scheduled_call_id': None}
        mock_request.called_directly = False
        TaskStatus(task_id).save()
        task = tasking.UserFacingTask()
        task.on_success(retval, task_id, args, kwargs)
        self.assertFalse(mock_reset_failure.called)


class TestTaskOnFailureHandler(ResourceReservationTests):

    @mock.patch('pulp.server.async.tasks.Task.request')
    def test_updates_task_status_correctly(self, mock_request):
        exc = Exception()
        task_id = str(uuid.uuid4())
        args = [1, 'b', 'iii']
        kwargs = {'1': 'for the money', 'tags': ['test_tags']}

        class EInfo(object):
            """
            on_failure handler expects an instance of celery's ExceptionInfo class
            as one of the attributes. It stores string representation of traceback
            in it's traceback instance variable. This is a stub to imitate that behavior.
            """
            def __init__(self):
                self.traceback = "string_repr_of_traceback"

        einfo = EInfo()
        mock_request.called_directly = False

        task_status = TaskStatus(task_id).save()
        self.assertEqual(task_status['state'], 'waiting')
        self.assertEqual(task_status['finish_time'], None)
        self.assertEqual(task_status['traceback'], None)

        task = tasking.UserFacingTask()
        task.on_failure(exc, task_id, args, kwargs, einfo)

        new_task_status = TaskStatus.objects(task_id=task_id).first()
        self.assertEqual(new_task_status['state'], 'error')
        self.assertFalse(new_task_status['finish_time'] is None)
        # Make sure that parse_iso8601_datetime is able to parse the finish_time without errors
        dateutils.parse_iso8601_datetime(new_task_status['finish_time'])
        self.assertEqual(new_task_status['traceback'], einfo.traceback)

    @mock.patch('pulp.server.async.tasks.Task.request')
    @mock.patch('pulp.server.managers.schedule.utils.increment_failure_count')
    def test_with_scheduled_call(self, mock_increment_failure, mock_request):
        exc = Exception()
        task_id = str(uuid.uuid4())
        args = [1, 'b', 'iii']
        kwargs = {'1': 'for the money', 'tags': ['test_tags'], 'scheduled_call_id': '12345'}

        class EInfo(object):
            """
            on_failure handler expects an instance of celery's ExceptionInfo class
            as one of the attributes. It stores string representation of traceback
            in it's traceback instance variable. This is a stub to imitate that behavior.
            """
            def __init__(self):
                self.traceback = "string_repr_of_traceback"

        einfo = EInfo()
        mock_request.called_directly = False
        TaskStatus(task_id).save()
        task = tasking.UserFacingTask()
        task.on_failure(exc, task_id, args, kwargs, einfo)
        mock_increment_failure.assert_called_once_with('12345')

    @mock.patch('pulp.server.async.tasks.Task.request')
    @mock.patch('pulp.server.managers.schedule.utils.increment_failure_count')
    def test_with_scheduled_call_none(self, mock_increment_failure, mock_request):
        exc = Exception()
        task_id = str(uuid.uuid4())
        args = [1, 'b', 'iii']
        kwargs = {'1': 'for the money', 'tags': ['test_tags'], 'scheduled_call_id': None}

        class EInfo(object):
            """
            on_failure handler expects an instance of celery's ExceptionInfo class
            as one of the attributes. It stores string representation of traceback
            in it's traceback instance variable. This is a stub to imitate that behavior.
            """
            def __init__(self):
                self.traceback = "string_repr_of_traceback"

        einfo = EInfo()
        mock_request.called_directly = False
        TaskStatus(task_id).save()
        task = tasking.UserFacingTask()
        task.on_failure(exc, task_id, args, kwargs, einfo)
        self.assertFalse(mock_increment_failure.called)


class TestTaskApplyAsync(ResourceReservationTests):

    @mock.patch('celery.Task.apply_async')
    def test_creates_task_status(self, apply_async):
        args = [1, 'b', 'iii']
        kwargs = {'a': 'for the money', 'tags': ['test_tags'], 'routing_key': WORKER_1}
        apply_async.return_value = celery.result.AsyncResult('test_task_id')
        task = tasking.UserFacingTask()

        task.apply_async(*args, **kwargs)

        task_statuses = TaskStatus.objects()
        self.assertEqual(task_statuses.count(), 1)
        new_task_status = task_statuses[0]
        self.assertEqual(new_task_status['task_id'], 'test_task_id')
        self.assertIsNone(new_task_status['group_id'])
        self.assertEqual(new_task_status['worker_name'], WORKER_1)
        self.assertEqual(new_task_status['tags'], kwargs['tags'])
        self.assertEqual(new_task_status['state'], 'waiting')
        self.assertEqual(new_task_status['error'], None)
        self.assertEqual(new_task_status['spawned_tasks'], [])
        self.assertEqual(new_task_status['progress_report'], {})
        self.assertEqual(new_task_status['task_type'], 'pulp.server.async.tasks.Task')
        self.assertEqual(new_task_status['start_time'], None)
        self.assertEqual(new_task_status['finish_time'], None)
        self.assertEqual(new_task_status['result'], None)

    @mock.patch('celery.Task.apply_async')
    def test_creates_task_status_with_group_id(self, apply_async):
        args = [1, 'b', 'iii']
        group_id = uuid.uuid4()
        kwargs = {'a': 'for the money', 'tags': ['test_tags'], 'routing_key': WORKER_1,
                  'group_id': group_id}
        apply_async.return_value = celery.result.AsyncResult('test_task_id')
        task = tasking.UserFacingTask()

        task.apply_async(*args, **kwargs)

        task_statuses = TaskStatus.objects()
        self.assertEqual(task_statuses.count(), 1)
        new_task_status = task_statuses[0]
        self.assertEqual(new_task_status['task_id'], 'test_task_id')
        self.assertEqual(new_task_status['group_id'], group_id)
        self.assertEqual(new_task_status['worker_name'], WORKER_1)
        self.assertEqual(new_task_status['tags'], kwargs['tags'])
        self.assertEqual(new_task_status['state'], 'waiting')
        self.assertEqual(new_task_status['error'], None)
        self.assertEqual(new_task_status['spawned_tasks'], [])
        self.assertEqual(new_task_status['progress_report'], {})
        self.assertEqual(new_task_status['task_type'], 'pulp.server.async.tasks.Task')
        self.assertEqual(new_task_status['start_time'], None)
        self.assertEqual(new_task_status['finish_time'], None)
        self.assertEqual(new_task_status['result'], None)

    @mock.patch('celery.Task.apply_async')
    def test_exception_task_status_with_bad_group_id(self, apply_async):
        args = [1, 'b', 'iii']
        kwargs = {'a': 'for the money', 'tags': ['test_tags'], 'routing_key': WORKER_1,
                  'group_id': 'string-id'}
        apply_async.return_value = celery.result.AsyncResult('test_task_id')
        task = tasking.UserFacingTask()

        self.assertRaises(ValidationError, task.apply_async, *args, **kwargs)

    @mock.patch('celery.Task.apply_async')
    def test_calls_parent_apply_async(self, apply_async):
        args = [1, 'b', 'iii']
        kwargs = {'a': 'for the money', 'tags': ['test_tags'], 'routing_key': 'asdf'}
        apply_async.return_value = celery.result.AsyncResult('test_task_id')
        task = tasking.UserFacingTask()

        task.apply_async(*args, **kwargs)

        apply_async.assert_called_once_with(1, 'b', 'iii', a='for the money', routing_key='asdf')

    @mock.patch('celery.Task.apply_async')
    def test_calls_parent_apply_async_with_group_id(self, apply_async):
        args = [1, 'b', 'iii']
        kwargs = {'a': 'for the money', 'tags': ['test_tags'], 'routing_key': 'asdf',
                  'group_id': uuid.uuid4()}
        apply_async.return_value = celery.result.AsyncResult('test_task_id')
        task = tasking.UserFacingTask()

        task.apply_async(*args, **kwargs)

        apply_async.assert_called_once_with(1, 'b', 'iii', a='for the money', routing_key='asdf')

    @mock.patch('celery.Task.apply_async')
    def test_saves_default_routing_key_as_worker_name(self, apply_async):
        args = [1, 'b', 'iii']
        kwargs = {'a': 'for the money', 'tags': ['test_tags']}
        apply_async.return_value = celery.result.AsyncResult('test_task_id')
        task = tasking.UserFacingTask()

        task.apply_async(*args, **kwargs)

        task_statuses = TaskStatus.objects()
        self.assertEqual(task_statuses.count(), 1)
        new_task_status = task_statuses[0]
        self.assertEqual(new_task_status['task_id'], 'test_task_id')
        self.assertEqual(new_task_status['worker_name'],
                         defaults.NAMESPACES['CELERY']['DEFAULT_ROUTING_KEY'].default)
        self.assertEqual(new_task_status['tags'], kwargs['tags'])
        self.assertEqual(new_task_status['state'], 'waiting')

    @mock.patch('celery.Task.apply_async')
    def test_saves_passed_in_routing_key_as_worker_name(self, apply_async):
        args = [1, 'b', 'iii']
        kwargs = {'a': 'for the money', 'tags': ['test_tags'], 'routing_key': 'othername'}
        apply_async.return_value = celery.result.AsyncResult('test_task_id')
        task = tasking.UserFacingTask()

        task.apply_async(*args, **kwargs)

        task_statuses = TaskStatus.objects()
        self.assertEqual(task_statuses.count(), 1)
        new_task_status = task_statuses[0]
        self.assertEqual(new_task_status['task_id'], 'test_task_id')
        self.assertEqual(new_task_status['worker_name'], 'othername')
        self.assertEqual(new_task_status['tags'], kwargs['tags'])
        self.assertEqual(new_task_status['state'], 'waiting')

    @mock.patch('celery.Task.apply_async')
    def test_task_status_not_modified_when_task_status_exists(self, apply_async):
        args = [1, 'b', 'iii']
        kwargs = {'a': 'for the money', 'tags': ['test_tags']}
        task_id = 'test_task_id'
        TaskStatus(task_id, 'test-worker', state=CALL_CANCELED_STATE).save()
        apply_async.return_value = celery.result.AsyncResult(task_id)

        task = tasking.UserFacingTask()
        task.apply_async(*args, **kwargs)

        task_status = TaskStatus.objects(task_id=task_id).first()
        self.assertEqual(task_status['state'], 'canceled')
        self.assertEqual(task_status['start_time'], None)

    @mock.patch('celery.Task.apply_async')
    def test_returns_apply_async_result(self, apply_async):
        args = [1, 'b', 'iii']
        kwargs = {'a': 'for the money', 'tags': ['test_tags']}
        async_result = celery.result.AsyncResult('test_task_id')
        apply_async.return_value = async_result
        task = tasking.UserFacingTask()

        result = task.apply_async(*args, **kwargs)

        self.assertEqual(result, async_result)

    @mock.patch('celery.Task.apply_async')
    def test_returns_apply_async_result_including_tags(self, apply_async):
        args = [1, 'b', 'iii']
        kwargs = {'a': 'for the money', 'tags': ['test_tags']}
        async_result = celery.result.AsyncResult('test_task_id')
        apply_async.return_value = async_result
        task = tasking.UserFacingTask()

        result = task.apply_async(*args, **kwargs)

        self.assertEqual(result.tags, ['test_tags'])


class TestTaskThrows(unittest.TestCase):
    """
    Exceptions listed in the "throws" collection will not have their stack
    traces get auto-logged by celery.
    """
    def test_throws_pulp_coded_exception(self):
        self.assertTrue(PulpCodedException in tasking.UserFacingTask.throws)


class TestCancel(PulpServerTests):
    """
    Test the tasks.cancel() function.
    """
    def setUp(self):
        PulpServerTests.setUp(self)
        TaskStatus.objects().delete()

    def tearDown(self):
        PulpServerTests.tearDown(self)
        TaskStatus.objects().delete()

    @mock.patch('pulp.server.async.tasks.controller.revoke', autospec=True)
    @mock.patch('pulp.server.async.tasks._logger', autospec=True)
    def test_cancel_successful(self, _logger, revoke):
        task_id = '1234abcd'
        TaskStatus(task_id).save()
        tasking.cancel(task_id)

        revoke.assert_called_once_with(task_id, terminate=True)
        self.assertEqual(_logger.info.call_count, 1)
        log_msg = _logger.info.mock_calls[0][1][0]
        self.assertTrue(task_id in log_msg)
        self.assertTrue('Task canceled' in log_msg)
        task_status = TaskStatus.objects(task_id=task_id).first()
        self.assertEqual(task_status['state'], CALL_CANCELED_STATE)

    @mock.patch('pulp.server.async.tasks.controller.revoke', autospec=True)
    @mock.patch('pulp.server.async.tasks._logger', autospec=True)
    def test_cancel_after_task_finished(self, _logger, revoke):
        """
        Test that canceling a task that is already finished results in no change
        to the task state.
        """
        task_id = '1234abcd'
        TaskStatus(task_id, 'test_worker', state=CALL_COMPLETED_STATE).save()

        tasking.cancel(task_id)
        task_status = TaskStatus.objects(task_id=task_id).first()
        self.assertEqual(task_status['state'], CALL_COMPLETED_STATE)

    @mock.patch('pulp.server.async.tasks.controller.revoke', autospec=True)
    @mock.patch('pulp.server.async.tasks._logger', autospec=True)
    def test_cancel_after_task_canceled(self, *unused_mocks):
        """
        Test that canceling a task that was already canceled results in no change
        to the task state.
        """
        task_id = '1234abcd'
        TaskStatus(task_id, 'test_worker', state=CALL_CANCELED_STATE).save()

        tasking.cancel(task_id)
        task_status = TaskStatus.objects(task_id=task_id).first()
        self.assertEqual(task_status['state'], CALL_CANCELED_STATE)


class TestGetCurrentTaskId(unittest.TestCase):

    @mock.patch('pulp.server.async.tasks.current_task')
    def test_get_task_id(self, mock_current_task):
        mock_current_task.request.id = 'foo'
        self.assertEquals('foo', tasking.get_current_task_id())

    def test_get_task_id_not_in_task(self):
        self.assertEquals(None, tasking.get_current_task_id())


class TestScheduledTasks(unittest.TestCase):

    @mock.patch('pulp.server.db.reaper.reap_expired_documents.apply_async')
    def test_reap_expired_documents_apply_async(self, mock_reaper_apply_async):
        queue_reap_expired_documents()
        mock_reaper_apply_async.assert_called_once_with(tags=[action_tag('reaper')])

    @mock.patch('pulp.server.maintenance.monthly.monthly_maintenance.apply_async')
    def test_monthly_maintenance_apply_async(self, mock_monthly_apply_async):
        queue_monthly_maintenance()
        mock_monthly_apply_async.assert_called_once_with(tags=[action_tag('monthly')])


class TestGetWorkerForReservation(ResourceReservationTests):

    @mock.patch('pulp.server.async.tasks.Worker.objects')
    @mock.patch('pulp.server.async.tasks.ReservedResource')
    def test_existing_reservation_correctly_found(self, mock_reserved_resource,
                                                  mock_worker_objects):
        get_objects = mock_reserved_resource.objects
        tasking.get_worker_for_reservation('resource1')
        get_objects.assert_called_once_with(resource_id='resource1')
        get_objects.return_value.first.assert_called_once_with()

    @mock.patch('pulp.server.async.tasks.Worker.objects')
    @mock.patch('pulp.server.async.tasks.ReservedResource')
    def test_correct_worker_returned(self, mock_reserved_resource, mock_worker_objects):
        find_one = mock_reserved_resource.objects.return_value.first
        find_one.return_value = {'worker_name': 'worker1'}
        mock_worker_objects.return_value.first.return_value = find_one.return_value
        result = tasking.get_worker_for_reservation('resource1')
        self.assertTrue(result is find_one.return_value)

    @mock.patch('pulp.server.async.tasks.ReservedResource')
    def test_no_workers_raised_if_no_reservations(self, mock_reserved_resource):
        find_one = mock_reserved_resource.objects.return_value.first
        find_one.return_value = False
        try:
            tasking.get_worker_for_reservation('resource1')
        except NoWorkers:
            pass
        else:
            self.fail("NoWorkers() Exception should have been raised.")


class TestGetUnreservedWorker(ResourceReservationTests):

    @mock.patch('pulp.server.async.tasks.ReservedResource')
    def test_reserved_resources_queried_correctly(self, mock_reserved_resource):
        find = mock_reserved_resource.objects.all
        find.return_value = [{'worker_name': 'a'}, {'worker_name': 'b'}]
        try:
            tasking._get_unreserved_worker()
        except NoWorkers:
            pass
        else:
            self.fail("NoWorkers() Exception should have been raised.")
        find.assert_called_once_with()

    @mock.patch('pulp.server.async.tasks.Worker.objects')
    @mock.patch('pulp.server.async.tasks.ReservedResource')
    def test_worker_returned_when_one_worker_is_not_reserved(self, mock_reserved_resource,
                                                             mock_worker_objects):
        mock_worker_objects.return_value = [{'name': 'a'}, {'name': 'b'}]
        mock_reserved_resource.objects.all.return_value = [{'worker_name': 'a'}]
        result = tasking._get_unreserved_worker()
        self.assertEqual(result, {'name': 'b'})

    @mock.patch('pulp.server.async.tasks.Worker.objects')
    @mock.patch('pulp.server.async.tasks.ReservedResource')
    def test_no_workers_raised_when_all_workers_reserved(self, mock_reserved_resource, mock_worker):
        mock_worker.objects.return_value = [{'name': 'a'}, {'name': 'b'}]
        find = mock_reserved_resource.objects
        find.return_value = [{'worker_name': 'a'}, {'worker_name': 'b'}]
        try:
            tasking._get_unreserved_worker()
        except NoWorkers:
            pass
        else:
            self.fail("NoWorkers() Exception should have been raised.")

    @mock.patch('pulp.server.async.tasks.Worker.objects')
    @mock.patch('pulp.server.async.tasks.ReservedResource')
    def test_no_workers_raised_when_there_are_no_workers(self, mock_reserved_resource, mock_worker):
        mock_worker.objects.return_value = []
        find = mock_reserved_resource.objects
        find.return_value = [{'worker_name': 'a'}, {'worker_name': 'b'}]
        try:
            tasking._get_unreserved_worker()
        except NoWorkers:
            pass
        else:
            self.fail("NoWorkers() Exception should have been raised.")

    def test_is_worker(self):
        self.assertTrue(tasking._is_worker("a_worker@some.hostname"))

    def test_is_not_worker_is_scheduler(self):
        self.assertEquals(tasking._is_worker(SCHEDULER_WORKER_NAME + "@some.hostname"), False)

    def test_is_not_worker_is_resource_mgr(self):
        self.assertEquals(tasking._is_worker(
            TASKING_CONSTANTS.RESOURCE_MANAGER_WORKER_NAME + "@some.hostname"), False)


class TestPulpTask(unittest.TestCase):

    def test_check_task_type(self):
        """
        This test looks through celery registry and asserts that each task entry in it is
        a subclass of PulpTask.
        This test should not be adjusted, unless you are really sure what are you doing.
        """

        for task_name, task in app.celery.tasking.iteritems():
            if task_name.startswith('pulp'):
                if not isinstance(task, tasking.PulpTask):
                    self.fail('Task named %s must have %s as an ancestor'
                              % (task_name, tasking.PulpTask))<|MERGE_RESOLUTION|>--- conflicted
+++ resolved
@@ -167,13 +167,8 @@
         super(TestDeleteWorker, self).tearDown()
 
     def test_normal_shutdown_true_logs_correctly(self):
-<<<<<<< HEAD
         tasking.delete_worker('worker1', normal_shutdown=True)
-        self.assertTrue(not self.mock_gettext.called)
-=======
-        tasks._delete_worker('worker1', normal_shutdown=True)
         self.assertTrue(self.mock_gettext.called)
->>>>>>> 2695891a
         self.assertTrue(not self.mock_logger.error.called)
 
     def test_normal_shutdown_not_specified_logs(self):
