"""
This module contains tests for the pulp.server.async.app module.
"""

import platform
<<<<<<< HEAD
import signal
import unittest

from django.db.utils import IntegrityError
=======
import unittest
>>>>>>> 2695891a

import mock

from pulp.server.managers.factory import initialize
from pulp.tasking import celery_app as app
from pulp.tasking.constants import TASKING_CONSTANTS, 

initialize()


class InitializeWorkerTestCase(unittest.TestCase):
    """
    This class contains tests for the initialize_worker() function.
    """
    @mock.patch('pulp.server.async.app.common_utils.delete_worker_working_directory')
    @mock.patch('pulp.server.async.app.common_utils.create_worker_working_directory')
    @mock.patch('pulp.server.async.app.initialization.initialize')
    @mock.patch('pulp.server.async.app.tasks.delete_worker')
    @mock.patch('pulp.server.async.app.get_resource_manager_lock')
    def test_initialize_worker(self,
                               mock_get_resource_manager_lock,
                               delete_worker, initialize,
                               create_worker_working_directory,
                               delete_worker_working_directory):
        """
        Assert that initialize_worker() calls Pulp's initialization code and the appropriate worker
        monitoring code for a non-resource mananger worker.
        """
        sender = 'reserved_resource_worker-0' + '@' + platform.node()
        # The instance argument isn't used and don't matter, so we'll just pass a mock
        app.initialize_worker(sender, mock.MagicMock())

        initialize.assert_called_once_with()
        delete_worker.assert_called_once_with(sender, normal_shutdown=True)
        create_worker_working_directory.assert_called_once_with(sender)
        delete_worker_working_directory.assert_called_once_with(sender)
        mock_get_resource_manager_lock.assert_not_called()

    @mock.patch('pulp.server.async.app.common_utils.delete_worker_working_directory')
    @mock.patch('pulp.server.async.app.common_utils.create_worker_working_directory')
    @mock.patch('pulp.server.async.app.initialization.initialize')
    @mock.patch('pulp.server.async.app.tasks.delete_worker')
    @mock.patch('pulp.server.async.app.get_resource_manager_lock')
    def test_initialize_worker_resource_manager(self,
                                                mock_get_resource_manager_lock,
                                                delete_worker, initialize,
                                                create_worker_working_directory,
                                                delete_worker_working_directory):
        """
        Assert that initialize_worker() calls Pulp's initialization code and the appropriate worker
        monitoring code for a resource mananger worker.
        """
        sender = TASKING_CONSTANTS.RESOURCE_MANAGER_WORKER_NAME + '@' + platform.node()
        # The instance argument isn't used and don't matter, so we'll just pass a mock
        app.initialize_worker(sender, mock.MagicMock())

        initialize.assert_called_once_with()
        delete_worker.assert_called_once_with(sender, normal_shutdown=True)
        create_worker_working_directory.assert_called_once_with(sender)
        delete_worker_working_directory.assert_called_once_with(sender)
        mock_get_resource_manager_lock.assert_called_once_with(sender)

    @mock.patch('pulp.tasking.celery_app.time')
    @mock.patch('pulp.app.models.task.Worker')
    @mock.patch('pulp.app.models.task.TaskLock')
    def test_get_resource_manager_lock(self, mock_lock, mock_worker, mock_time):
        """
        Assert that get_resource_manager_lock() attempts to save a lock to the database with the
        correct name, and that it creates a worker entry with that name and the correct timestamp,
        and that a failure to save the lock will cause it to sleep and retry acquisition.
        """
        sender = TASKING_CONSTANTS.RESOURCE_MANAGER_WORKER_NAME + '@' + platform.node()
        mock_lock().save.side_effect = [IntegrityError, None]
        app.get_resource_manager_lock(sender)
        mock_worker_inst = mock.MagickMock()
        mock_worker.objects.get_or_create.return_value = (mock_worker_inst, True)

        mock_worker.objects.get_or_create.assert_called_once_with(name=sender)
        self.assertEquals(2, mock_worker_inst.heartbeat.call_count)

<<<<<<< HEAD
        self.assertEquals(2, mock_lock().save.call_count)
        mock_time.sleep.assert_called_once_with(TASKING_CONSTANTS.CELERY_CHECK_INTERVAL)

    @mock.patch('pulp.server.async.app.sys')
    @mock.patch('pulp.server.async.app.tasks.delete_worker')
    def test_custom_sigterm_handler(self, delete_worker, mock_sys):
        """
        Assert that the signal handler installed by the custom_sigterm_handler context manager
        calls the delete_worker cleanup routine with the correct worker name and then exits.
        """
        name = TASKING_CONSTANTS.RESOURCE_MANAGER_WORKER_NAME + '@' + platform.node()

        with app.custom_sigterm_handler(name):
            handler = signal.getsignal(signal.SIGTERM)
            self.assertNotEquals(handler, signal.SIG_DFL)

            handler(None, None)

            delete_worker.assert_called_once_with(name, normal_shutdown=True)
            mock_sys.exit.assert_called_once_with(0)

    @mock.patch('pulp.server.async.app.sys')
    @mock.patch('pulp.server.async.app.tasks.delete_worker')
    def test_custom_sigterm_handler_context_manager(self, delete_worker, mock_sys):
        """
        Assert that the custom_sigterm_handler context manager properly sets and restores the
        SIGTERM signal handler upon entry and exit.
        """
        handler = signal.getsignal(signal.SIGTERM)
        self.assertEquals(handler, signal.SIG_DFL)

        name = TASKING_CONSTANTS.RESOURCE_MANAGER_WORKER_NAME + '@' + platform.node()

        with app.custom_sigterm_handler(name):
            handler = signal.getsignal(signal.SIGTERM)
            handler(None, None)

        handler = signal.getsignal(signal.SIGTERM)
        self.assertEquals(handler, signal.SIG_DFL)
=======
        self.assertEquals(2, len(mock_rm_lock().save.mock_calls))
        mock_time.sleep.assert_called_once_with(CELERY_CHECK_INTERVAL)
>>>>>>> 2695891a
<|MERGE_RESOLUTION|>--- conflicted
+++ resolved
@@ -3,14 +3,7 @@
 """
 
 import platform
-<<<<<<< HEAD
-import signal
 import unittest
-
-from django.db.utils import IntegrityError
-=======
-import unittest
->>>>>>> 2695891a
 
 import mock
 
@@ -90,48 +83,5 @@
 
         mock_worker.objects.get_or_create.assert_called_once_with(name=sender)
         self.assertEquals(2, mock_worker_inst.heartbeat.call_count)
-
-<<<<<<< HEAD
         self.assertEquals(2, mock_lock().save.call_count)
-        mock_time.sleep.assert_called_once_with(TASKING_CONSTANTS.CELERY_CHECK_INTERVAL)
-
-    @mock.patch('pulp.server.async.app.sys')
-    @mock.patch('pulp.server.async.app.tasks.delete_worker')
-    def test_custom_sigterm_handler(self, delete_worker, mock_sys):
-        """
-        Assert that the signal handler installed by the custom_sigterm_handler context manager
-        calls the delete_worker cleanup routine with the correct worker name and then exits.
-        """
-        name = TASKING_CONSTANTS.RESOURCE_MANAGER_WORKER_NAME + '@' + platform.node()
-
-        with app.custom_sigterm_handler(name):
-            handler = signal.getsignal(signal.SIGTERM)
-            self.assertNotEquals(handler, signal.SIG_DFL)
-
-            handler(None, None)
-
-            delete_worker.assert_called_once_with(name, normal_shutdown=True)
-            mock_sys.exit.assert_called_once_with(0)
-
-    @mock.patch('pulp.server.async.app.sys')
-    @mock.patch('pulp.server.async.app.tasks.delete_worker')
-    def test_custom_sigterm_handler_context_manager(self, delete_worker, mock_sys):
-        """
-        Assert that the custom_sigterm_handler context manager properly sets and restores the
-        SIGTERM signal handler upon entry and exit.
-        """
-        handler = signal.getsignal(signal.SIGTERM)
-        self.assertEquals(handler, signal.SIG_DFL)
-
-        name = TASKING_CONSTANTS.RESOURCE_MANAGER_WORKER_NAME + '@' + platform.node()
-
-        with app.custom_sigterm_handler(name):
-            handler = signal.getsignal(signal.SIGTERM)
-            handler(None, None)
-
-        handler = signal.getsignal(signal.SIGTERM)
-        self.assertEquals(handler, signal.SIG_DFL)
-=======
-        self.assertEquals(2, len(mock_rm_lock().save.mock_calls))
-        mock_time.sleep.assert_called_once_with(CELERY_CHECK_INTERVAL)
->>>>>>> 2695891a
+        mock_time.sleep.assert_called_once_with(TASKING_CONSTANTS.CELERY_CHECK_INTERVAL)