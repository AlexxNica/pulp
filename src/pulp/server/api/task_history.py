# -*- coding: utf-8 -*-
#
# Copyright © 2011 Red Hat, Inc.
#
# This software is licensed to you under the GNU General Public
# License as published by the Free Software Foundation; either version
# 2 of the License (GPLv2) or (at your option) any later version.
# There is NO WARRANTY for this software, express or implied,
# including the implied warranties of MERCHANTABILITY,
# NON-INFRINGEMENT, or FITNESS FOR A PARTICULAR PURPOSE. You should
# have received a copy of GPLv2 along with this software; if not, see
# http://www.gnu.org/licenses/old-licenses/gpl-2.0.txt.

import itertools

from pulp.common import dateutils
from pulp.server.api.repo_sync_task import RepoSyncTask
from pulp.server.db.model.persistence import TaskHistory


def _finish_time_cmp(one, two):
    """
    Utility function for comparing the finish time of two task history
    instances.
    """
    return cmp(dateutils.parse_iso8601_datetime(one['finish_time']),
               dateutils.parse_iso8601_datetime(two['finish_time']))


def all_repo_sync():
    """
    Return a list of all the finished repo syncs.
    Note: this does not include any waiting or currently running syncs.
    @rtype: list of R{TaskHistory} instances.
    @return: a list of the finished repo syncs.
    """
    history = []
    collection = TaskHistory.get_collection()
    history = collection.find({'task_type': RepoSyncTask.__name__})
    return sorted(history, cmp=_finish_time_cmp, reverse=True)

def repo_sync(id):
    """
    Return a list of all the finished repo syncs for the given repo id.
    Note: this does not include any waiting or currently running syncs.
    @type id: str
    @param id: repo id
    @rtype: list of R{TaskHistory} instances
    @return: a list of the finished repo syncs for the given repo id
    """
    history = []
    collection = TaskHistory.get_collection()
    # Filter the TaskHistory collection by task_type and by args.  A single
    # item list of the repo id should always be the value of args for repo
    # syncs.
    history = collection.find({'task_type': RepoSyncTask.__name__,
        'args': [id]})
    return sorted(history, cmp=_finish_time_cmp, reverse=True)


def cds_sync(hostname):
    """
    Return a list of all of the finished CDS syncs for the given CDS hostname.
    Note: this does not include any waiting or currently running syncs.
    @type hostname: str
    @param hostname: name of the CDS host
    @rtype: list of R{TaskHistory} instances
    @return: a list of the finished CDS syncs for the given CDS hostname
    """
    history = []
    collection = TaskHistory.get_collection()
    spec = {'class_name': 'CdsApi', 'method_name': 'cds_sync'}
    for task in collection.find(spec):
        if hostname not in task['args']:
            continue
        history.append(task)
<<<<<<< HEAD
    return sorted(history, cmp=_finish_time_cmp, reverse=True)
=======
    return sorted(history, cmp=_finish_time_cmp, reverse=True)


def task(id):
    """
    Find a task by id.
    @type id: str
    @param id: job id
    @rtype: dict
    @return: task
    """
    collection = TaskHistory.get_collection()
    return collection.find({'id':id})


def job(id):
    """
    Find tasks by job id.
    @type id: str
    @param id: job id
    @rtype: List of R{TaskHistory}
    @return: A list of tasks.
    """
    history = []
    collection = TaskHistory.get_collection()
    for task in collection.find({'job_id':id}):
        history.append(task)
    return history
>>>>>>> 2d2fd614
<|MERGE_RESOLUTION|>--- conflicted
+++ resolved
@@ -74,9 +74,6 @@
         if hostname not in task['args']:
             continue
         history.append(task)
-<<<<<<< HEAD
-    return sorted(history, cmp=_finish_time_cmp, reverse=True)
-=======
     return sorted(history, cmp=_finish_time_cmp, reverse=True)
 
 
@@ -104,5 +101,4 @@
     collection = TaskHistory.get_collection()
     for task in collection.find({'job_id':id}):
         history.append(task)
-    return history
->>>>>>> 2d2fd614
+    return history