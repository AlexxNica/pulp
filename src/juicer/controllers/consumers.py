--- conflicted
+++ resolved
@@ -135,7 +135,6 @@
     
     @JSONController.error_handler
     def POST(self, id):
-<<<<<<< HEAD
         """
         Unbind (unsubscribe) a user to a repository.
         @param id: consumer id
@@ -144,9 +143,7 @@
         data = self.input()
         API.unbind(id, data['repoid'])
         return self.output(True)
-=======
-        API.unbind(id, self.input())
-        return self.output(None)
+
 
 class Profile(JSONController):
     """
@@ -155,6 +152,4 @@
     @JSONController.error_handler
     def POST(self, id):
         API.profile_update(id, self.input())
-        return self.output(None)
-     
->>>>>>> 0aa40cb3
+        return self.output(None)